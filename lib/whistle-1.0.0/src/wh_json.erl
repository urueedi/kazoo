%%%-------------------------------------------------------------------
%%% @author Karl Anderson <karl@2600hz.org>
%%% @copyright (C) 2011, VoIP INC
%%% @doc
%%% proplists-like interface to json objects
%%% @end
%%% Created : 2 Feb 2011 by Karl Anderson <karl@2600hz.org>
%%%-------------------------------------------------------------------
-module(wh_json).

-export([to_proplist/1, to_proplist/2]).
-export([get_binary_boolean/2]).
-export([get_integer_value/2, get_integer_value/3]).
-export([get_float_value/2, get_float_value/3]).
-export([get_binary_value/2, get_binary_value/3]).
-export([get_string_value/2, get_string_value/3]).
-export([is_true/2, is_true/3, is_false/2, is_false/3, is_empty/1]).

-export([filter/2, filter/3, map/2]).
-export([get_ne_value/2, get_ne_value/3]).
-export([get_value/2, get_value/3, get_values/1]).
-export([get_keys/1, get_keys/2]).
-export([set_value/3, set_values/2, new/0]).
-export([delete_key/2, delete_key/3]).

-export([from_list/1, merge_jobjs/2]).

-export([normalize_jobj/1, normalize/1, is_json_object/1, is_valid_json_object/1, is_json_term/1]).

-export([encode/1, decode/1]).

%% not for public use
-export([prune/2, no_prune/2]).

-include_lib("whistle/include/wh_types.hrl").
-include_lib("proper/include/proper.hrl").

-spec new/0 :: () -> ?EMPTY_JSON_OBJECT.
new() ->
    ?EMPTY_JSON_OBJECT.

-spec encode/1 :: (json_object()) -> iolist() | ne_binary().
encode(JObj) ->
    mochijson2:encode(JObj).

-spec decode/1 :: (iolist() | ne_binary()) -> json_object().
decode(JSON) ->
    mochijson2:decode(JSON).

-spec is_empty/1 :: (term()) -> boolean().
is_empty(MaybeJObj) ->
    MaybeJObj =:= ?EMPTY_JSON_OBJECT.

-spec is_json_object/1 :: (term()) -> boolean().
is_json_object({struct, _}) -> true;
is_json_object(_) -> false.

-spec is_valid_json_object/1 :: (term()) -> boolean().
is_valid_json_object(MaybeJObj) ->
    try
 	lists:all(fun(K) -> is_json_term(?MODULE:get_value([K], MaybeJObj)) end,
		  ?MODULE:get_keys(MaybeJObj))
    catch
	throw:_ -> false;
	error:_ -> false
    end.

-spec is_json_term/1 :: (json_term()) -> boolean().
is_json_term(undefined) -> throw({error, no_undefined_atom_in_jobj_please});
is_json_term(V) when is_atom(V) -> true;
is_json_term(V) when is_binary(V) -> true;
is_json_term(V) when is_bitstring(V) -> true;
is_json_term(V) when is_integer(V) -> true;
is_json_term(V) when is_float(V) -> true;
is_json_term(Vs) when is_list(Vs) ->
    lists:all(fun ?MODULE:is_json_term/1, Vs);
is_json_term({json, IOList}) when is_list(IOList) -> true;
is_json_term(MaybeJObj) ->
    is_json_object(MaybeJObj).

%% converts top-level proplist to json object, but only if sub-proplists have been converted
%% first.
%% For example:
%% [{a, b}, {c, [{d, e}]}]
%% would be converted to json by
%% wh_json:from_list([{a,b}, {c, wh_json:from_list([{d, e}])}]).
%% the sub-proplist [{d,e}] needs converting before being passed to the next level
-spec from_list/1 :: (wh_proplist()) -> json_object().
from_list(L) when is_list(L) ->
    {struct, L}.
%%    lists:foldr(fun({K,V}, Acc) ->
%%                        true = is_json_term(V), % crash if invalid
%%                        set_value([K], V, Acc); % set all other Values normally
%%                   (A, Acc) when is_atom(A) -> set_value([A], true, Acc)
%%                end, ?EMPTY_JSON_OBJECT, L).

%% only a top-level merge
%% merges JObj1 into JObj2
-spec merge_jobjs/2 :: (JObj1, JObj2) -> json_object() when
      JObj1 :: json_object(),
      JObj2 :: json_object().
merge_jobjs(JObj1, JObj2) ->
    lists:foldl(fun(K, Acc) ->
			wh_json:set_value(K, wh_json:get_value(K, JObj1), Acc)
		end, JObj2, ?MODULE:get_keys(JObj1)).

-spec to_proplist/1 :: (json_object() | json_objects()) -> proplist() | [proplist(),...].
-spec to_proplist/2 :: (term(), json_object()) -> proplist().
%% Convert a json object to a proplist
%% only top-level conversion is supported
to_proplist(Objects) when is_list(Objects)->
    [to_proplist(O) || O <- Objects];
to_proplist(MaybeJObj) ->
    case is_json_object(MaybeJObj) of
	true -> [ {K, get_value(K, MaybeJObj)} || K <- ?MODULE:get_keys(MaybeJObj)];
	false -> MaybeJObj
    end.

%% convert everything starting at a specific key
to_proplist(Key, JObj) ->
    to_proplist(get_value(Key, JObj, ?EMPTY_JSON_OBJECT)).

-spec get_string_value/2 :: (Key, JObj) -> 'undefined' | list() when
      Key :: term(),
      JObj :: json_object() | json_objects().
get_string_value(Key, JObj) ->
    case wh_json:get_value(Key, JObj) of
        undefined -> undefined;
        Value -> wh_util:to_list(Value)
    end.

-spec filter/3 :: (fun( (Element) -> boolean() ), json_object(), Keys) -> json_object() when
      Element :: json_term() | {json_string(), json_term()},
      Keys :: json_string() | [json_string(),...].
filter(Pred, JObj, Keys) ->
    Value = ?MODULE:filter(Pred, ?MODULE:get_value(Keys, JObj)),
    ?MODULE:set_value(Keys, Value, JObj).

-spec filter/2 :: (fun( (Element) -> boolean() ), json_object()) -> json_object() when
      Element :: json_term() | {json_string(), json_term()}.
filter(Pred, {struct, Props}) when is_function(Pred, 1) ->
    {struct, [ E || E <- Props, Pred(E) ]}.

-spec map/2 :: (fun((json_string(), json_term()) -> term()), json_object()) -> json_object().
map(F, JObj) ->
<<<<<<< HEAD
    wh_json:from_list([ F(K, ?MODULE:get_value(K)) || K <- ?MODULE:get_keys(JObj)]).
=======
    wh_json:from_list([ F(K, ?MODULE:get_value(K, JObj)) || K <- ?MODULE:get_keys(JObj)]).
>>>>>>> 56f3a85e

-spec get_string_value/3 :: (Key, JObj, Default) -> list() when
      Key :: term(),
      JObj :: json_object() | json_objects(),
      Default :: list().
get_string_value(Key, JObj, Default) when is_list(Default) ->
    case wh_json:get_value(Key, JObj) of
        undefined -> Default;
        Value -> wh_util:to_list(Value)
    end.

-spec get_binary_value/2 :: (Key, JObj) -> 'undefined' | binary() when
      Key :: term(),
      JObj :: json_object() | json_objects().
get_binary_value(Key, JObj) ->
    case wh_json:get_value(Key, JObj) of
        undefined -> undefined;
        Value -> wh_util:to_binary(Value)
    end.

-spec get_binary_value/3 :: (Key, JObj, Default) -> binary() when
      Key :: term(),
      JObj :: json_object() | json_objects(),
      Default :: binary().
get_binary_value(Key, JObj, Default) when is_binary(Default) ->
    case wh_json:get_value(Key, JObj) of
        undefined -> Default;
        Value -> wh_util:to_binary(Value)
    end.

-spec get_integer_value/2 :: (Key, JObj) -> 'undefined' | integer() when
      Key :: term(),
      JObj :: json_object() | json_objects().
get_integer_value(Key, JObj) ->
    case wh_json:get_value(Key, JObj) of
        undefined -> undefined;
        Value -> wh_util:to_integer(Value)
    end.

-spec get_integer_value/3 :: (Key, JObj, Default) -> integer() when
      Key :: term(),
      JObj :: json_object() | json_objects(),
      Default :: integer().
get_integer_value(Key, JObj, Default) when is_integer(Default) ->
    case wh_json:get_value(Key, JObj) of
        undefined -> Default;
        Value -> wh_util:to_integer(Value)
    end.

-spec get_float_value/2 :: (Key, JObj) -> 'undefined' | float() when
      Key :: term(),
      JObj :: json_object() | json_objects().
get_float_value(Key, JObj) ->
    case wh_json:get_value(Key, JObj) of
        undefined -> undefined;
        Value -> wh_util:to_float(Value)
    end.

-spec get_float_value/3 :: (Key, JObj, Default) -> float() when
      Key :: term(),
      JObj :: json_object() | json_objects(),
      Default :: float().
get_float_value(Key, JObj, Default) when is_float(Default) ->
    case wh_json:get_value(Key, JObj) of
        undefined -> Default;
        Value -> wh_util:to_float(Value)
    end.

-spec is_false/2 :: (Key, JObj) -> boolean() when
      Key :: term(),
      JObj :: json_object() | json_objects().
is_false(Key, JObj) ->
    wh_util:is_false(wh_json:get_value(Key, JObj)).

is_false(Key, JObj, Default) ->
    case wh_json:get_value(Key, JObj) of
        undefined -> Default;
        V -> wh_util:is_false(V)
    end.

-spec is_true/2 :: (Key, JObj) -> boolean() when
      Key :: term(),
      JObj :: json_object() | json_objects().
is_true(Key, JObj) ->
    wh_util:is_true(wh_json:get_value(Key, JObj)).

is_true(Key, JObj, Default) ->
    case wh_json:get_value(Key, JObj) of
        undefined -> Default;
        V -> wh_util:is_true(V)
    end.

-spec get_binary_boolean/2 :: (Key, JObj) -> 'undefined' | binary() when
      Key :: term(),
      JObj :: json_object() | json_objects().
get_binary_boolean(Key, JObj) ->
    case wh_json:get_value(Key, JObj) of
        undefined -> undefined;
        Value -> wh_util:to_binary(wh_util:is_true(Value))
    end.

-spec get_keys/1 :: (json_object()) -> json_strings() | [].
-spec get_keys/2 :: (json_string() | json_strings(), json_object()) -> json_strings() | [].
get_keys(JObj) ->
    get_keys1(JObj).

get_keys([], JObj) ->
    get_keys1(JObj);
get_keys(Key, JObj) ->
    get_keys1(get_value(Key, JObj)).

get_keys1(KVs) when is_list(KVs) ->
    lists:seq(1,length(KVs));
get_keys1({struct, KVs}) when is_list(KVs) -> props:get_keys(KVs).

-spec get_ne_value/2 :: (json_string() | json_strings(), json_object() | json_objects()) -> json_term().
-spec get_ne_value/3 :: (json_string() | json_strings(), json_object() | json_objects(), json_term()) -> json_term().

get_ne_value(Key, JObj) ->
    get_ne_value(Key, JObj, undefined).

get_ne_value(Key, JObj, Default) ->
    Value = get_value(Key, JObj),
    case wh_util:is_empty(Value) of
        true -> Default;
        false -> Value
    end.

-spec get_value/2 :: (json_string() | json_strings(), json_object() | json_objects()) -> json_term().
-spec get_value/3 :: (json_string() | json_strings(), json_object() | json_objects(), json_term()) -> json_term().
get_value(Key, JObj) ->
    get_value(Key, JObj, undefined).

get_value([Key|Ks], [{struct, _}|_]=L, Default) ->
    try
	get_value1(Ks, lists:nth(Key, L), Default)
    catch
	error:badarith -> Default
    end;
get_value(Key, L, Default) when is_list(L) ->
    get_value1(Key, {struct, L}, Default);
get_value(K, Doc, Default) ->
    get_value1(K, Doc, Default).

-spec get_value1/3 :: (json_string() | json_strings(), json_object() | json_objects(), json_term()) -> json_term().
get_value1([], JObj, _Default) -> JObj;
get_value1(Key, JObj, Default) when not is_list(Key)->
    get_value1([Key], JObj, Default);
get_value1([K|Ks], {struct, Props}, Default) ->
    get_value1(Ks, props:get_value(K, Props, Default), Default);
get_value1([K|Ks], JObjs, Default) when is_list(JObjs) ->
    case try lists:nth(wh_util:to_integer(K), JObjs) catch _:_ -> undefined end of
	undefined -> Default;
	JObj1 -> get_value1(Ks, JObj1, Default)
    end;
get_value1(_, _, Default) -> Default.

%% split the json object into values and the corresponding keys
-spec get_values/1 :: (json_object()) -> {Values, Keys} when
      Values :: [json_term(),...] | [],
      Keys :: json_strings() | [].
get_values(JObj) ->
    lists:unzip([ {?MODULE:get_value(Key, JObj), Key} || Key <- ?MODULE:get_keys(JObj) ]).

%% Figure out how to set the current key among a list of objects
-spec set_values/2 :: (json_proplist(), json_object()) -> json_object().
set_values(KVs, JObj) when is_list(KVs) ->
    lists:foldl(fun({K,V}, JObj0) -> ?MODULE:set_value(K, V, JObj0) end, JObj, KVs).

-spec set_value/3 :: (json_string() | json_strings(), json_term(), json_object() | json_objects()) -> json_object() | json_objects().
set_value(Key, Value, {struct, _}=JObj) ->
    set_value1(Key, Value, JObj);
set_value(Key, Value, [{struct, _} | _]=JObjs) ->
    set_value1(Key, Value, JObjs).

-spec set_value1/3 :: (json_string() | json_strings(), json_term(), json_object() | json_objects()) -> json_object() | json_objects().
set_value1(Key, Value, JObj) when not is_list(Key) ->
    set_value1([Key], Value, JObj);
set_value1([Key|T], Value, [{struct, _}|_]=JObjs) ->
    Key1 = wh_util:to_integer(Key),
    case Key1 > length(JObjs) of
        %% The object index does not exist so try to add a new one to the list
        true ->
            try
                %% Create a new object with the next key as a property
                NxtKey = hd(T),
                JObjs ++ [set_value1(T, Value, {struct, [{NxtKey, []}]})]
            catch
                %% There are no more keys in the list, add it unless not an object
                error:badarg ->
                    V = try {struct, _} = Value catch _:_ -> erlang:error(badarg) end,
                    JObjs ++ [V]
            end;
        %% The object index exists so iterate into the object and updat it
        false ->
            element(1, lists:mapfoldl(fun(E, {Pos, Pos}) ->
                                             {set_value1(T, Value, E), {Pos + 1, Pos}};
                                         (E, {Pos, Idx}) ->
                                             {E, {Pos + 1, Idx}}
                                      end, {1, Key1}, JObjs))
    end;
%% Figure out how to set the current key in an existing object
set_value1([Key1|T], Value, {struct, Props}) ->
    case lists:keyfind(Key1, 1, Props) of
        {Key1, {struct, _}=V1} ->
            %% Replace or add a property in an object in the object at this key
            {struct, lists:keyreplace(Key1, 1, Props, {Key1, set_value1(T, Value, V1)})};
        {Key1, V1} when is_list(V1) ->
            %% Replace or add a member in an array in the object at this key
            {struct, lists:keyreplace(Key1, 1, Props, {Key1, set_value1(T, Value, V1)})};
        {Key1, _} when T == [] ->
            %% This is the final key and the objects property should just be replaced
            {struct, lists:keyreplace(Key1, 1, Props, {Key1, Value})};
        {Key1, _} ->
            %% This is not the final key and the objects property should just be
            %% replaced so continue looping the keys creating the necessary json as we go
            {struct, lists:keyreplace(Key1, 1, Props, {Key1, set_value1(T, Value, ?EMPTY_JSON_OBJECT)})};
        false when T == [] ->
            %% This is the final key and doesnt already exist, just add it to this
            %% objects existing properties
            {struct, Props ++ [{Key1, Value}]};
        false ->
            %% This is not the final key and this object does not have this key
            %% so continue looping the keys creating the necessary json as we go
            {struct, Props ++ [{Key1, set_value1(T, Value, ?EMPTY_JSON_OBJECT)}]}
    end;
%% There are no more keys to iterate through! Override the value here...
set_value1([], Value, _JObj) -> Value.

%% delete_key(foo, {struct, [{foo, bar}, {baz, biz}]}) -> {struct, [{baz, biz}]}
%% delete_key([foo, far], {struct, [{foo, {struct, [{far, away}]}}, {baz, biz}]}) -> {struct, [{foo, {struct, []}}, {baz, biz}]}

-spec delete_key/2 :: (Key, JObj) -> json_object() | json_objects() when
      Key :: list() | binary(),
      JObj :: json_object() | json_objects().
-spec delete_key/3 :: (Key, JObj, PruneOpt) -> json_object() | json_objects() when
      Key :: list() | binary(),
      JObj :: json_object() | json_objects(),
      PruneOpt :: prune | no_prune.
delete_key(Key, JObj) when not is_list(Key) ->
    delete_key([Key], JObj, no_prune);
delete_key(Keys, JObj) ->
    delete_key(Keys, JObj, no_prune).

%% prune removes the parent key if the result of the delete is an empty list; no prune leaves the parent intact
%% so, delete_key([<<"k1">>, <<"k1.1">>], {struct, [{<<"k1">>, {struct, [{<<"k1.1">>, <<"v1.1">>}]}}]}) would result in
%%   no_prune -> {struct, [{<<"k1">>, []}]}
%%   prune -> {struct, []}
delete_key(Key, JObj, PruneOpt) when not is_list(Key) ->
    (?MODULE):PruneOpt([Key], JObj);
delete_key(Keys, JObj, PruneOpt) ->
    (?MODULE):PruneOpt(Keys, JObj).

prune([], JObj) ->
    JObj;
prune([K], {struct, Doc}) ->
    case lists:keydelete(K, 1, Doc) of
	[] -> ?EMPTY_JSON_OBJECT;
	L -> {struct, L}
    end;
prune([K|T], {struct, Doc}=JObj) ->
    case props:get_value(K, Doc) of
	undefined -> JObj;
	V ->
	    case prune(T, V) of
		?EMPTY_JSON_OBJECT ->
		    {struct, lists:keydelete(K, 1, Doc)};
		[] ->
		    {struct, lists:keydelete(K, 1, Doc)};
		V1 ->
		    {struct, [{K, V1} | lists:keydelete(K, 1, Doc)]}
	    end
    end;
prune(_, []) -> [];
prune([K|T], [_|_]=JObjs) ->
    V = lists:nth(K, JObjs),
    case prune(T, V) of
	?EMPTY_JSON_OBJECT ->
	    replace_in_list(K, undefined, JObjs, []);
	V ->
	    replace_in_list(K, undefined, JObjs, []);
	V1 ->
	    replace_in_list(K, V1, JObjs, [])
    end.

no_prune([], JObj) ->
    JObj;
no_prune([K], {struct, Doc}) ->
    case lists:keydelete(K, 1, Doc) of
	[] -> ?EMPTY_JSON_OBJECT;
	L -> {struct, L}
    end;
no_prune([K|T], {struct, Doc}=JObj) ->
   case props:get_value(K, Doc) of
	undefined -> JObj;
	V ->
	    {struct, [{K, no_prune(T, V)} | lists:keydelete(K, 1, Doc)]}
    end;
no_prune(_, []) -> [];
no_prune([K|T], [_|_]=JObjs) when is_integer(K) ->
    V = lists:nth(K, JObjs),
    V1 = no_prune(T, V),
    case V1 =:= V of
	true ->
	    replace_in_list(K, undefined, JObjs, []);
	false ->
	    replace_in_list(K, V1, JObjs, [])
    end.

replace_in_list(N, _, _, _) when N < 1 ->
    exit(badarg);
replace_in_list(1, undefined, [_OldV | Vs], Acc) ->
    lists:reverse(Acc) ++ Vs;
replace_in_list(1, V1, [_OldV | Vs], Acc) ->
    lists:reverse([V1 | Acc]) ++ Vs;
replace_in_list(N, V1, [V | Vs], Acc) ->
    replace_in_list(N-1, V1, Vs, [V | Acc]).

%%--------------------------------------------------------------------
%% @doc
%% Normalize a JSON object for storage as a Document
%% All dashes are replaced by underscores, all upper case character are
%% converted to lower case
%%
%% @end
%%--------------------------------------------------------------------
-spec normalize_jobj/1 :: (json_object()) -> json_object().
normalize_jobj(JObj) ->
    normalize(JObj).

-spec normalize/1 :: (json_object()) -> json_object().
normalize({struct, DataTuples}) ->
    {struct, [{normalize_key(K), normalize_value(V)} || {K, V} <- DataTuples]}.

-spec normalize_value/1 :: (json_term()) -> json_term().
normalize_value({struct, _}=JObj) ->
    normalize(JObj);
normalize_value([_|_]=As) ->
    [normalize_value(A) || A <- As];
normalize_value(V) -> V.

-spec normalize_key/1 :: (ne_binary()) -> ne_binary().
normalize_key(Key) when is_binary(Key) ->
    << <<(normalize_key_char(B))>> || <<B>> <= Key>>.

-spec normalize_key_char/1 :: (char()) -> char().
normalize_key_char($-) -> $_;
normalize_key_char(C) when is_integer(C), $A =< C, C =< $Z -> C + 32;
%% Converts latin capital letters to lowercase, skipping 16#D7 (extended ascii 215) "multiplication sign: x"
normalize_key_char(C) when is_integer(C), 16#C0 =< C, C =< 16#D6 -> C + 32; % from string:to_lower
normalize_key_char(C) when is_integer(C), 16#D8 =< C, C =< 16#DE -> C + 32; % so we only loop once
normalize_key_char(C) -> C.

%% PropEr Testing
prop_is_json_object() ->
    ?FORALL(JObj, json_object(),
      ?WHENFAIL(io:format("Failed prop_is_json_object ~p~n", [JObj]),
      ?MODULE:is_json_object(JObj))
    ).

prop_from_list() ->
    ?FORALL(Prop, wh_proplist(),
 	    ?WHENFAIL(io:format("Failed prop_from_list with ~p~n", [Prop]),
 		      ?MODULE:is_json_object(?MODULE:from_list(Prop)))
 	   ).

prop_get_value() ->
    ?FORALL(Prop, json_proplist(),
	    ?WHENFAIL(io:format("Failed prop_get_value with ~p~n", [Prop]),
		      begin
			  JObj = from_list(Prop),
			  case length(Prop) > 0 andalso hd(Prop) of
			      {K,V} ->
				  V =:= get_value([K], JObj);
			      false -> wh_json:new() =:= JObj;
			      A ->
				  true =:= get_value([A], JObj)
			  end
		      end)).

prop_set_value() ->
    ?FORALL({JObj, Key, Value}, {json_object(), json_string(), json_term()},
	    ?WHENFAIL(io:format("Failed prop_set_value with ~p:~p -> ~p~n", [Key, Value, JObj]),
		      begin
			  JObj1 = wh_json:set_value(Key, Value, JObj),
			  Value =:= wh_json:get_value(Key, JObj1)
		      end)).

prop_to_proplist() ->
    ?FORALL(Prop, wh_proplist(),
      ?WHENFAIL(io:format("Failed prop_to_proplist ~p~n", [Prop]),
		begin
		    JObj = from_list(Prop),
		    lists:all(fun(K) -> wh_json:get_value(K, JObj) =/= undefined end, props:get_keys(Prop))
		end)).

%% EUNIT TESTING
-ifdef(TEST).
-include_lib("eunit/include/eunit.hrl").

-define(D1, {struct, [{<<"d1k1">>, "d1v1"}, {<<"d1k2">>, d1v2}, {<<"d1k3">>, ["d1v3.1", "d1v3.2", "d1v3.3"]}]}).
-define(D2, {struct, [{<<"d2k1">>, 1}, {<<"d2k2">>, 3.14}, {<<"sub_d1">>, ?D1}]}).
-define(D3, {struct, [{<<"d3k1">>, <<"d3v1">>}, {<<"d3k2">>, []}, {<<"sub_docs">>, [?D1, ?D2]}]}).
-define(D4, [?D1, ?D2, ?D3]).

-define(D6, {struct, [{<<"d2k1">>, 1}
		      ,{<<"d2k2">>, 3.14}
		      ,{<<"sub_d1">>, {struct, [{<<"d1k1">>, "d1v1"}]}}
		     ]
	    }).
-define(D7, {struct, [{<<"d1k1">>, <<"d1v1">>}]}).

is_json_object_proper_test_() ->
    {"Runs wh_json PropEr tests for is_json_object/1",
     {timeout, 10000, [?_assertEqual([], proper:module(?MODULE))]}}.

is_empty_test() ->
    ?assertEqual(true, is_empty(new())),
    ?assertEqual(false, is_empty(?D1)),
    ?assertEqual(false, is_empty(?D6)),
    ?assertEqual(false, is_empty(123)),
    ?assertEqual(false, is_empty(<<"foobar">>)),
    ?assertEqual(false, is_empty([{bar, bas}])).

merge_jobjs_test() ->
    JObj = merge_jobjs(?D1, ?D2),
    ?assertEqual(true, undefined =/= wh_json:get_value(<<"d1k1">>, JObj)),
    ?assertEqual(true, undefined =/= wh_json:get_value(<<"d2k1">>, JObj)),
    ?assertEqual(true, undefined =/= wh_json:get_value(<<"sub_d1">>, JObj)),
    ?assertEqual(true, undefined =:= wh_json:get_value(<<"missing_k">>, JObj)).

get_binary_value_test() ->
    ?assertEqual(true, is_binary(wh_json:get_binary_value(<<"d1k1">>, ?D1))),
    ?assertEqual(undefined, wh_json:get_binary_value(<<"d2k1">>, ?D1)),
    ?assertEqual(true, is_binary(wh_json:get_binary_value(<<"d1k1">>, ?D1, <<"something">>))),
    ?assertEqual(<<"something">>, wh_json:get_binary_value(<<"d2k1">>, ?D1, <<"something">>)).

get_integer_value_test() ->
    ?assertEqual(1, wh_json:get_integer_value(<<"d2k1">>, ?D2)),
    ?assertEqual(undefined, wh_json:get_integer_value(<<"d1k1">>, ?D2)),
    ?assertEqual(1, wh_json:get_integer_value(<<"d2k1">>, ?D2, 0)),
    ?assertEqual(0, wh_json:get_integer_value(<<"d1k1">>, ?D2, 0)).

get_float_value_test() ->
    ?assertEqual(true, is_float(wh_json:get_float_value(<<"d2k2">>, ?D2))),
    ?assertEqual(undefined, wh_json:get_float_value(<<"d1k1">>, ?D2)),
    ?assertEqual(3.14, wh_json:get_float_value(<<"d2k2">>, ?D2, 0.0)),
    ?assertEqual(0.0, wh_json:get_float_value(<<"d1k1">>, ?D2, 0.0)).

get_binary_boolean_test() ->
    ?assertEqual(undefined, wh_json:get_binary_boolean(<<"d1k1">>, ?D2)),
    ?assertEqual(<<"false">>, wh_json:get_binary_boolean(<<"a_key">>, {struct, [{<<"a_key">>, false}]})),
    ?assertEqual(<<"true">>, wh_json:get_binary_boolean(<<"a_key">>, {struct, [{<<"a_key">>, true}]})).

is_false_test() ->
    ?assertEqual(false, wh_json:is_false(<<"d1k1">>, ?D1)),
    ?assertEqual(true, wh_json:is_false(<<"a_key">>, {struct, [{<<"a_key">>, false}]})).

is_true_test() ->
    ?assertEqual(false, wh_json:is_true(<<"d1k1">>, ?D1)),
    ?assertEqual(true, wh_json:is_true(<<"a_key">>, {struct, [{<<"a_key">>, true}]})).

-define(D1_FILTERED, {struct, [{<<"d1k2">>, d1v2}, {<<"d1k3">>, ["d1v3.1", "d1v3.2", "d1v3.3"]}]}).
-define(D2_FILTERED, {struct, [{<<"sub_d1">>, ?D1}]}).
-define(D3_FILTERED, {struct, [{<<"d3k1">>, <<"d3v1">>}, {<<"d3k2">>, []}, {<<"sub_docs">>, [?D1, ?D2_FILTERED]}]}).
filter_test() ->
    ?assertEqual(?D1_FILTERED, ?MODULE:filter(fun({<<"d1k1">>, _}) -> false; (_) -> true end, ?D1)),
    ?assertEqual(?D2_FILTERED, ?MODULE:filter(fun({_, V}) when is_number(V) -> false; (_) -> true end, ?D2)),
    ?assertEqual(?D3_FILTERED, ?MODULE:filter(fun({_, V}) when is_number(V) -> false; (_) -> true end, ?D3, [<<"sub_docs">>, 2])).

new_test() ->
    ?EMPTY_JSON_OBJECT =:= ?MODULE:new().

-spec is_json_object_test/0 :: () -> no_return().
is_json_object_test() ->
    ?assertEqual(false, ?MODULE:is_json_object(foo)),
    ?assertEqual(false, ?MODULE:is_json_object(123)),
    ?assertEqual(false, ?MODULE:is_json_object([boo, yah])),
    ?assertEqual(false, ?MODULE:is_json_object(<<"bin">>)),

    ?assertEqual(true, ?MODULE:is_json_object(?D1)),
    ?assertEqual(true, ?MODULE:is_json_object(?D2)),
    ?assertEqual(true, ?MODULE:is_json_object(?D3)),
    ?assertEqual(true, lists:all(fun ?MODULE:is_json_object/1, ?D4)),
    ?assertEqual(true, ?MODULE:is_json_object(?D6)),
    ?assertEqual(true, ?MODULE:is_json_object(?D7)).

%% delete results
-define(D1_AFTER_K1, {struct, [{<<"d1k2">>, d1v2}, {<<"d1k3">>, ["d1v3.1", "d1v3.2", "d1v3.3"]}]}).
-define(D1_AFTER_K3_V2, {struct, [{<<"d1k3">>, ["d1v3.1", "d1v3.3"]}, {<<"d1k1">>, "d1v1"}, {<<"d1k2">>, d1v2}]}).

-define(D6_AFTER_SUB, {struct, [{<<"sub_d1">>, {struct, []}}
				,{<<"d2k1">>, 1}
				,{<<"d2k2">>, 3.14}
			       ]
			 }).
-define(D6_AFTER_SUB_PRUNE, {struct, [{<<"d2k1">>, 1}
				      ,{<<"d2k2">>, 3.14}
				     ]
			    }).

-define(P1, [{<<"d1k1">>, "d1v1"}, {<<"d1k2">>, d1v2}, {<<"d1k3">>, ["d1v3.1", "d1v3.2", "d1v3.3"]}]).
-define(P2, [{<<"d2k1">>, 1}, {<<"d2k2">>, 3.14}, {<<"sub_d1">>, {struct, ?P1}}]).
-define(P3, [{<<"d3k1">>, <<"d3v1">>}, {<<"d3k2">>, []}, {<<"sub_docs">>, [{struct, ?P1}, {struct, ?P2}]}]).
-define(P4, [?P1, ?P2, ?P3]).
-define(P6, [{<<"d2k1">>, 1},{<<"d2k2">>, 3.14},{<<"sub_d1">>, {struct, [{<<"d1k1">>, "d1v1"}]}}]).
-define(P7, [{<<"d1k1">>, <<"d1v1">>}]).

-spec get_keys_test/0 :: () -> no_return().
get_keys_test() ->
    Keys = [<<"d1k1">>, <<"d1k2">>, <<"d1k3">>],
    ?assertEqual(true, lists:all(fun(K) -> lists:member(K, Keys) end, ?MODULE:get_keys([], ?D1))),
    ?assertEqual(true, lists:all(fun(K) -> lists:member(K, Keys) end, ?MODULE:get_keys([<<"sub_docs">>, 1], ?D3))),
    ?assertEqual(true, lists:all(fun(K) -> lists:member(K, [1,2,3]) end, ?MODULE:get_keys([<<"sub_docs">>], ?D3))).

-spec to_proplist_test/0 :: () -> no_return().
to_proplist_test() ->
    ?assertEqual(?P1, to_proplist(?D1)),
    ?assertEqual(?P2, to_proplist(?D2)),
    ?assertEqual(?P3, to_proplist(?D3)),
    ?assertEqual(?P4, to_proplist(?D4)),
    ?assertEqual(?P6, to_proplist(?D6)),
    ?assertEqual(?P7, to_proplist(?D7)).

-spec delete_key_test/0 :: () -> no_return().
delete_key_test() ->
    ?assertEqual(?EMPTY_JSON_OBJECT, delete_key(<<"foo">>, ?EMPTY_JSON_OBJECT)),
    ?assertEqual(?EMPTY_JSON_OBJECT, delete_key(<<"foo">>, ?EMPTY_JSON_OBJECT, prune)),
    ?assertEqual(?EMPTY_JSON_OBJECT, delete_key([<<"foo">>], ?EMPTY_JSON_OBJECT)),
    ?assertEqual(?EMPTY_JSON_OBJECT, delete_key([<<"foo">>], ?EMPTY_JSON_OBJECT, prune)),
    ?assertEqual(?EMPTY_JSON_OBJECT, delete_key([<<"foo">>, <<"bar">>], ?EMPTY_JSON_OBJECT)),
    ?assertEqual(?EMPTY_JSON_OBJECT, delete_key([<<"foo">>, <<"bar">>], ?EMPTY_JSON_OBJECT, prune)),
    ?assertEqual(?EMPTY_JSON_OBJECT, delete_key([<<"d1k1">>], ?D7)),
    ?assertEqual(?EMPTY_JSON_OBJECT, delete_key([<<"d1k1">>], ?D7, prune)),
    ?assertEqual(?D1_AFTER_K1, delete_key([<<"d1k1">>], ?D1)),
    ?assertEqual(?D1_AFTER_K1, delete_key([<<"d1k1">>], ?D1, prune)),
    ?assertEqual(?D1_AFTER_K3_V2, delete_key([<<"d1k3">>, 2], ?D1)),
    ?assertEqual(?D1_AFTER_K3_V2, delete_key([<<"d1k3">>, 2], ?D1, prune)),
    ?assertEqual(?D6_AFTER_SUB, delete_key([<<"sub_d1">>, <<"d1k1">>], ?D6)),
    ?assertEqual(?D6_AFTER_SUB_PRUNE, delete_key([<<"sub_d1">>, <<"d1k1">>], ?D6, prune)).

-spec get_value_test/0 :: () -> no_return().
get_value_test() ->
    %% Basic first level key
    ?assertEqual(undefined, get_value([<<"d1k1">>], ?EMPTY_JSON_OBJECT)),
    ?assertEqual("d1v1", get_value([<<"d1k1">>], ?D1)),
    ?assertEqual(undefined, get_value([<<"d1k1">>], ?D2)),
    ?assertEqual(undefined, get_value([<<"d1k1">>], ?D3)),
    ?assertEqual(undefined, get_value([<<"d1k1">>], ?D4)),
    %% Basic nested key
    ?assertEqual(undefined, get_value(["sub_d1", "d1k2"], ?EMPTY_JSON_OBJECT)),
    ?assertEqual(undefined, get_value(["sub_d1", "d1k2"], ?D1)),
    ?assertEqual(d1v2,      get_value([<<"sub_d1">>, <<"d1k2">>], ?D2)),
    ?assertEqual(undefined, get_value(["sub_d1", "d1k2"], ?D3)),
    ?assertEqual(undefined, get_value(["sub_d1", "d1k2"], ?D4)),
    %% Get the value in an object in an array in another object that is part of
    %% an array of objects
    ?assertEqual(undefined, get_value([3, "sub_docs", 2, "d2k2"], ?EMPTY_JSON_OBJECT)),
    ?assertEqual(undefined, get_value([3, "sub_docs", 2, "d2k2"], ?D1)),
    ?assertEqual(undefined, get_value([3, "sub_docs", 2, "d2k2"], ?D2)),
    ?assertEqual(undefined, get_value([3, "sub_docs", 2, "d2k2"], ?D3)),
    ?assertEqual(3.14,      get_value([3, <<"sub_docs">>, 2, <<"d2k2">>], ?D4)),
    %% Get the value in an object in an array in another object that is part of
    %% an array of objects, but change the default return if it is not present.
    %% Also tests the ability to have indexs represented as strings
    ?assertEqual(<<"not">>, get_value([3, "sub_docs", "2", "d2k2"], [], <<"not">>)),
    ?assertEqual(<<"not">>, get_value([3, "sub_docs", "2", "d2k2"], ?D1, <<"not">>)),
    ?assertEqual(<<"not">>, get_value([3, "sub_docs", "2", "d2k2"], ?D2, <<"not">>)),
    ?assertEqual(<<"not">>, get_value([3, "sub_docs", "2", "d2k2"], ?D3, <<"not">>)),
    ?assertEqual(3.14,      get_value([3, <<"sub_docs">>, 2, <<"d2k2">>], ?D4, <<"not">>)).

-define(T2R1, {struct, [{<<"d1k1">>, "d1v1"}, {<<"d1k2">>, <<"update">>}, {<<"d1k3">>, ["d1v3.1", "d1v3.2", "d1v3.3"]}]}).
-define(T2R2, {struct, [{<<"d1k1">>, "d1v1"}, {<<"d1k2">>, d1v2}, {<<"d1k3">>, ["d1v3.1", "d1v3.2", "d1v3.3"]}, {<<"d1k4">>, new_value}]}).
-define(T2R3, {struct, [{<<"d1k1">>, "d1v1"}, {<<"d1k2">>, {struct, [{<<"new_key">>, added_value}]}}, {<<"d1k3">>, ["d1v3.1", "d1v3.2", "d1v3.3"]}]}).
-define(T2R4, {struct, [{<<"d1k1">>, "d1v1"}, {<<"d1k2">>, d1v2}, {<<"d1k3">>, ["d1v3.1", "d1v3.2", "d1v3.3"]}, {<<"d1k4">>, {struct, [{<<"new_key">>, added_value}]}}]}).

set_value_object_test() ->
    %% Test setting an existing key
    ?assertEqual(?T2R1, set_value([<<"d1k2">>], <<"update">>, ?D1)),
    %% Test setting a non-existing key
    ?assertEqual(?T2R2, set_value([<<"d1k4">>], new_value, ?D1)),
    %% Test setting an existing key followed by a non-existant key
    ?assertEqual(?T2R3, set_value([<<"d1k2">>, <<"new_key">>], added_value, ?D1)),
    %% Test setting a non-existing key followed by another non-existant key
    ?assertEqual(?T2R4, set_value([<<"d1k4">>, <<"new_key">>], added_value, ?D1)).

-define(D5,   [{struct,[{<<"k1">>, v1}]}, {struct, [{<<"k2">>, v2}]}]).
-define(T3R1, [{struct,[{<<"k1">>,test}]},{struct,[{<<"k2">>,v2}]}]).
-define(T3R2, [{struct,[{<<"k1">>,v1},{<<"pi">>, 3.14}]},{struct,[{<<"k2">>,v2}]}]).
-define(T3R3, [{struct,[{<<"k1">>,v1},{<<"callerid">>,{struct,[{<<"name">>,"2600hz"}]}}]},{struct,[{<<"k2">>,v2}]}]).
-define(T3R4, [{struct,[{<<"k1">>,v1}]},{struct,[{<<"k2">>,"updated"}]}]).
-define(T3R5, [{struct,[{<<"k1">>,v1}]},{struct,[{<<"k2">>,v2}]},{struct,[{<<"new_key">>,"added"}]}]).

set_value_multiple_object_test() ->
    %% Set an existing key in the first json_object()
    ?assertEqual(?T3R1, set_value([1, <<"k1">>], test, ?D5)),
    %% Set a non-existing key in the first json_object()
    ?assertEqual(?T3R2, set_value([1, <<"pi">>], 3.14, ?D5)),
    %% Set a non-existing key followed by another non-existant key in the first json_object()
    ?assertEqual(?T3R3, set_value([1, <<"callerid">>, <<"name">>], "2600hz", ?D5)),
    %% Set an existing key in the second json_object()
    ?assertEqual(?T3R4, set_value([2, <<"k2">>], "updated", ?D5)),
    %% Set a non-existing key in a non-existing json_object()
    ?assertEqual(?T3R5, set_value([3, <<"new_key">>], "added", ?D5)).

%% "ÀÁÂÃÄÅÆÇÈÉÊËÌÍÎÏÐÑÒÓÔÕÖ"
-define(T4R1,  {struct, [{<<"Caller-ID">>, 1234},{list_to_binary(lists:seq(16#C0, 16#D6)), <<"Smith">>} ]}).
%% "àáâãäåæçèéêëìíîïðñòóôõö"
-define(T4R1V, {struct, [{<<"caller_id">>, 1234},{list_to_binary(lists:seq(16#E0, 16#F6)), <<"Smith">>} ]}).
%% "ØÙÚÛÜÝÞ"
-define(T5R1,  {struct, [{<<"Caller-ID">>, 1234},{list_to_binary(lists:seq(16#D8, 16#DE)), <<"Smith">>} ]}).
%% "øùúûüýþ"
-define(T5R1V, {struct, [{<<"caller_id">>, 1234},{list_to_binary(lists:seq(16#F8, 16#FE)), <<"Smith">>} ]}).

-define(T4R2,  {struct, [{<<"Account-ID">>, <<"45AHGJDF8DFDS2130S">>}, {<<"TRUNK">>, false}, {<<"Node1">>, ?T4R1 }, {<<"Node2">>, ?T4R1 }]}).
-define(T4R2V, {struct, [{<<"account_id">>, <<"45AHGJDF8DFDS2130S">>}, {<<"trunk">>, false}, {<<"node1">>, ?T4R1V}, {<<"node2">>, ?T4R1V}]}).
-define(T4R3,  {struct, [{<<"Node-1">>, {struct, [{<<"Node-2">>, ?T4R2  }] }}, {<<"Another-Node">>, ?T4R1 }] }).
-define(T4R3V, {struct, [{<<"node_1">>, {struct, [{<<"node_2">>, ?T4R2V }] }}, {<<"another_node">>, ?T4R1V}] }).

set_value_normalizer_test() ->
    %% Normalize a flat JSON object
    ?assertEqual(normalize_jobj(?T4R1), ?T4R1V),
    %% Normalize a single nested JSON object
    ?assertEqual(normalize_jobj(?T4R2), ?T4R2V),
    %% Normalize multiple nested JSON object
    ?assertEqual(normalize_jobj(?T4R3), ?T4R3V),

    ?assertEqual(normalize_jobj(?T5R1), ?T5R1V).

get_values_test() ->
    ?assertEqual(true, are_all_there(?D1, ["d1v1", d1v2, ["d1v3.1", "d1v3.2", "d1v3.3"]], [<<"d1k1">>, <<"d1k2">>, <<"d1k3">>])).

-define(CODEC_JOBJ, {struct, [{<<"k1">>, <<"v1">>}
			      ,{<<"k2">>, {struct, []}}
			      ,{<<"k3">>, {struct, [{<<"k3.1">>, <<"v3.1">>}]}}
			      ,{<<"k4">>, [1,2,3]}
			     ]}).
codec_test() ->
    ?assertEqual(?CODEC_JOBJ, decode(encode(?CODEC_JOBJ))).

are_all_there(JObj, Vs, Ks) ->
    {Values, Keys} = ?MODULE:get_values(JObj),
    lists:all(fun(K) -> lists:member(K, Keys) end, Ks) andalso
        lists:all(fun(V) -> lists:member(V, Values) end, Vs).

-endif.<|MERGE_RESOLUTION|>--- conflicted
+++ resolved
@@ -143,11 +143,7 @@
 
 -spec map/2 :: (fun((json_string(), json_term()) -> term()), json_object()) -> json_object().
 map(F, JObj) ->
-<<<<<<< HEAD
-    wh_json:from_list([ F(K, ?MODULE:get_value(K)) || K <- ?MODULE:get_keys(JObj)]).
-=======
     wh_json:from_list([ F(K, ?MODULE:get_value(K, JObj)) || K <- ?MODULE:get_keys(JObj)]).
->>>>>>> 56f3a85e
 
 -spec get_string_value/3 :: (Key, JObj, Default) -> list() when
       Key :: term(),
