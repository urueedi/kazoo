--- conflicted
+++ resolved
@@ -48,15 +48,8 @@
 -export([document_change/1, document_change_v/1]).
 
 %% Validation functions
-<<<<<<< HEAD
--export([offnet_resource_req_v/1, resource_req_v/1, resource_resp_v/1, resource_error_v/1]).
-=======
--export([authn_req_v/1, authn_resp_v/1, authz_req_v/1, authz_resp_v/1]).
--export([reg_success_v/1, reg_query_v/1, reg_query_resp_v/1]).
-
 -export([offnet_resource_req_v/1, resource_req_v/1, resource_resp_v/1, resource_error_v/1
 	,channel_query_req_v/1, channel_query_resp_v/1]).
->>>>>>> 3594b502
 
 -export([call_event_v/1, error_resp_v/1, call_cdr_v/1, call_status_req_v/1, call_status_resp_v/1]).
 -export([play_req_v/1, record_req_v/1, store_req_v/1, store_amqp_resp_v/1, store_http_resp_v/1
@@ -123,119 +116,7 @@
 		end, [], ?DEFAULT_HEADERS ++ ?OPTIONAL_DEFAULT_HEADERS).
 
 %%--------------------------------------------------------------------
-<<<<<<< HEAD
-=======
-%% @doc Authentication Request - see wiki
-%% Takes proplist, creates JSON string or error
-%% @end
-%%--------------------------------------------------------------------
--spec authn_req/1 :: (Prop) -> {'ok', iolist()} | {'error', string()} when
-      Prop :: proplist() | json_object().
-authn_req({struct, Prop}) ->
-    authn_req(Prop);
-authn_req(Prop) ->
-    case authn_req_v(Prop) of
-	true -> build_message(Prop, ?AUTHN_REQ_HEADERS, ?OPTIONAL_AUTHN_REQ_HEADERS);
-	false -> {error, "Proplist failed validation for authn_req"}
-    end.
-
--spec authn_req_v/1 :: (Prop) -> boolean() when
-      Prop :: proplist() | json_object().
-authn_req_v({struct, Prop}) ->
-    authn_req_v(Prop);
-authn_req_v(Prop) ->
-    validate(Prop, ?AUTHN_REQ_HEADERS, ?AUTHN_REQ_VALUES, ?AUTHN_REQ_TYPES).
-
-%%--------------------------------------------------------------------
-%% @doc Authentication Response - see wiki
-%% Takes proplist, creates JSON string or error
-%% @end
-%%--------------------------------------------------------------------
--spec authn_resp/1 :: (Prop) -> {'ok', iolist()} | {'error', string()} when
-      Prop :: proplist() | json_object().
-authn_resp({struct, Prop}) ->
-    authn_resp(Prop);
-authn_resp(Prop) ->
-    case authn_resp_v(Prop) of
-	true -> build_message(Prop, ?AUTHN_RESP_HEADERS, ?OPTIONAL_AUTHN_RESP_HEADERS);
-	false -> {error, "Proplist failed validation for authn_resp"}
-    end.
-
--spec authn_resp_v/1 :: (Prop) -> boolean() when
-      Prop :: proplist() | json_object().
-authn_resp_v({struct, Prop}) ->
-    authn_resp_v(Prop);
-authn_resp_v(Prop) ->
-    validate(Prop, ?AUTHN_RESP_HEADERS, ?AUTHN_RESP_VALUES, ?AUTHN_RESP_TYPES).
-
-%%--------------------------------------------------------------------
-%% @doc Registration Success - see wiki
-%% Takes proplist, creates JSON string or error
-%% @end
-%%--------------------------------------------------------------------
--spec reg_success/1 :: (Prop) -> {'ok', iolist()} | {'error', string()} when
-    Prop :: proplist() | json_object().
-reg_success({struct, Prop}) ->
-    reg_success(Prop);
-reg_success(Prop) ->
-    case reg_success_v(Prop) of
-	true -> build_message(Prop, ?REG_SUCCESS_HEADERS, ?OPTIONAL_REG_SUCCESS_HEADERS);
-	false -> {error, "Proplist failed validation for reg_success"}
-    end.
-
--spec reg_success_v/1 :: (Prop) -> boolean() when
-    Prop :: proplist() | json_object().
-reg_success_v({struct, Prop}) ->
-    reg_success_v(Prop);
-reg_success_v(Prop) ->
-    validate(Prop, ?REG_SUCCESS_HEADERS, ?REG_SUCCESS_VALUES, ?REG_SUCCESS_TYPES).
-
-%%--------------------------------------------------------------------
-%% @doc Registration Query - see wiki
-%% Takes proplist, creates JSON string or error
-%% @end
-%%--------------------------------------------------------------------
--spec reg_query/1 :: (Prop) -> {'ok', iolist()} | {'error', string()} when
-    Prop :: proplist() | json_object().
-reg_query({struct, Prop}) ->
-    reg_query(Prop);
-reg_query(Prop) ->
-    case reg_query_v(Prop) of
-	true -> build_message(Prop, ?REG_QUERY_HEADERS, ?OPTIONAL_REG_QUERY_HEADERS);
-	false -> {error, "Proplist failed validation for reg_query"}
-    end.
-
--spec reg_query_v/1 :: (Prop) -> boolean() when
-    Prop :: proplist() | json_object().
-reg_query_v({struct, Prop}) ->
-    reg_query_v(Prop);
-reg_query_v(Prop) ->
-    validate(Prop, ?REG_QUERY_HEADERS, ?REG_QUERY_VALUES, ?REG_QUERY_TYPES).
-
-%%--------------------------------------------------------------------
-%% @doc Registration Query Response - see wiki
-%% Takes proplist, creates JSON string or error
-%% @end
-%%--------------------------------------------------------------------
--spec reg_query_resp/1 :: (Prop) -> {'ok', iolist()} | {'error', string()} when
-    Prop :: proplist() | json_object().
-reg_query_resp({struct, Prop}) ->
-    reg_query_resp(Prop);
-reg_query_resp(Prop) ->
-    case reg_query_resp_v(Prop) of
-	true -> build_message(Prop, ?REG_QUERY_RESP_HEADERS, ?OPTIONAL_REG_QUERY_RESP_HEADERS);
-	false -> {error, "Proplist failed validation for reg_query_resp"}
-    end.
-
--spec reg_query_resp_v/1 :: (Prop) -> boolean() when
-    Prop :: proplist() | json_object().
-reg_query_resp_v({struct, Prop}) ->
-    reg_query_resp_v(Prop);
-reg_query_resp_v(Prop) ->
-    validate(Prop, ?REG_QUERY_RESP_HEADERS, ?REG_QUERY_RESP_VALUES, ?REG_QUERY_RESP_TYPES).
-
-%%--------------------------------------------------------------------
->>>>>>> 3594b502
+
 %% @doc Dialplan Request Validation
 %% Takes proplist, creates JSON string or error
 %% @end
@@ -256,142 +137,6 @@
     end.
 
 %%--------------------------------------------------------------------
-<<<<<<< HEAD
-=======
-%% @doc Dialplan Route Request - see wiki
-%% Takes proplist, creates JSON string or error
-%% @end
-%%--------------------------------------------------------------------
--spec route_req/1 :: (Prop) -> {'ok', iolist()} | {'error', string()} when
-    Prop :: proplist() | json_object().
-route_req({struct, Prop}) ->
-    route_req(Prop);
-route_req(Prop) ->
-    case route_req_v(Prop) of
-	true -> build_message(Prop, ?ROUTE_REQ_HEADERS, ?OPTIONAL_ROUTE_REQ_HEADERS);
-	false -> {error, "Proplist failed validation for route_req"}
-    end.
-
--spec route_req_v/1 :: (Prop) -> boolean() when
-    Prop :: proplist() | json_object().
-route_req_v({struct, Prop}) ->
-    route_req_v(Prop);
-route_req_v(Prop) ->
-    validate(Prop, ?ROUTE_REQ_HEADERS, ?ROUTE_REQ_VALUES, ?ROUTE_REQ_TYPES).
-
-%%--------------------------------------------------------------------
-%% @doc Dialplan Route Response - see wiki
-%% Takes proplist, creates JSON string or error
-%% @end
-%%--------------------------------------------------------------------
--spec route_resp/1 :: (Prop) -> {'ok', iolist()} | {'error', string()} when
-    Prop :: proplist() | json_object().
-route_resp({struct, Prop}) ->
-    route_resp(Prop);
-route_resp(Prop) ->
-    case route_resp_v(Prop) of
-	true -> build_message(Prop, ?ROUTE_RESP_HEADERS, ?OPTIONAL_ROUTE_RESP_HEADERS);
-	false -> {error, "Proplist failed validation for route_resp"}
-    end.
-
--spec route_resp_v/1 :: (Prop) -> boolean() when
-    Prop :: proplist() | json_object().
-route_resp_v({struct, Prop}) ->
-    route_resp_v(Prop);
-route_resp_v(Prop) ->
-    validate(Prop, ?ROUTE_RESP_HEADERS, ?ROUTE_RESP_VALUES, ?ROUTE_RESP_TYPES)
-	andalso lists:all(fun({struct, R}) -> route_resp_route_v(R) end, props:get_value(<<"Routes">>, Prop)).
-
-%%--------------------------------------------------------------------
-%% @doc Route within a Dialplan Route Response - see wiki
-%% Takes proplist, creates JSON string or error
-%% @end
-%%--------------------------------------------------------------------
--spec route_resp_route/1 :: (Prop) -> {'ok', iolist()} | {'error', string()} when
-    Prop :: proplist() | json_object().
-route_resp_route({struct, Prop}) ->
-    route_resp_route(Prop);
-route_resp_route(Prop) ->
-    case route_resp_route_v(Prop) of
-	true -> build_message_specific(Prop, ?ROUTE_RESP_ROUTE_HEADERS, ?OPTIONAL_ROUTE_RESP_ROUTE_HEADERS);
-	false -> {error, "Proplist failed validation for route_resp_route"}
-    end.
-
--spec route_resp_route_v/1 :: (Prop) -> boolean() when
-    Prop :: proplist() | json_object().
-route_resp_route_v({struct, Prop}) ->
-    route_resp_route_v(Prop);
-route_resp_route_v(Prop) ->
-    validate_message(Prop, ?ROUTE_RESP_ROUTE_HEADERS, ?ROUTE_RESP_ROUTE_VALUES, ?ROUTE_RESP_ROUTE_TYPES).
-
-%%--------------------------------------------------------------------
-%% @doc Authorization Request - see wiki
-%% Takes proplist, creates JSON string or error
-%% @end
-%%--------------------------------------------------------------------
--spec authz_req/1 :: (Prop) -> {'ok', iolist()} | {'error', string()} when
-    Prop :: proplist() | json_object().
-authz_req({struct, Prop}) ->
-    authz_req(Prop);
-authz_req(Prop) ->
-    case authz_req_v(Prop) of
-	true -> build_message(Prop, ?AUTHZ_REQ_HEADERS, ?OPTIONAL_AUTHZ_REQ_HEADERS);
-	false -> {error, "Proplist failed validation for authz_req"}
-    end.
-
--spec authz_req_v/1 :: (Prop) -> boolean() when
-    Prop :: proplist() | json_object().
-authz_req_v({struct, Prop}) ->
-    authz_req_v(Prop);
-authz_req_v(Prop) ->
-    validate(Prop, ?AUTHZ_REQ_HEADERS, ?AUTHZ_REQ_VALUES, ?AUTHZ_REQ_TYPES).
-
-%%--------------------------------------------------------------------
-%% @doc Authentication Response - see wiki
-%% Takes proplist, creates JSON string or error
-%% @end
-%%--------------------------------------------------------------------
--spec authz_resp/1 :: (Prop) -> {'ok', iolist()} | {'error', string()} when
-    Prop :: proplist() | json_object().
-authz_resp({struct, Prop}) ->
-    authz_resp(Prop);
-authz_resp(Prop) ->
-    case authz_resp_v(Prop) of
-	true -> build_message(Prop, ?AUTHZ_RESP_HEADERS, ?OPTIONAL_AUTHZ_RESP_HEADERS);
-	false -> {error, "Proplist failed validation for authz_resp"}
-    end.
-
--spec authz_resp_v/1 :: (Prop) -> boolean() when
-    Prop :: proplist() | json_object().
-authz_resp_v({struct, Prop}) ->
-    authz_resp_v(Prop);
-authz_resp_v(Prop) ->
-    validate(Prop, ?AUTHZ_RESP_HEADERS, ?AUTHZ_RESP_VALUES, ?AUTHZ_RESP_TYPES).
-
-%%--------------------------------------------------------------------
-%% @doc Winning Responder Message - see wiki
-%% Takes proplist, creates JSON string or error
-%% @end
-%%--------------------------------------------------------------------
--spec route_win/1 :: (Prop) -> {'ok', iolist()} | {'error', string()} when
-    Prop :: proplist() | json_object().
-route_win({struct, Prop}) ->
-    route_win(Prop);
-route_win(Prop) ->
-    case route_win_v(Prop) of
-	true -> build_message(Prop, ?ROUTE_WIN_HEADERS, ?OPTIONAL_ROUTE_WIN_HEADERS);
-	false -> {error, "Proplist failed validation for route_win"}
-    end.
-
--spec route_win_v/1 :: (Prop) -> boolean() when
-    Prop :: proplist() | json_object().
-route_win_v({struct, Prop}) ->
-    route_win_v(Prop);
-route_win_v(Prop) ->
-    validate(Prop, ?ROUTE_WIN_HEADERS, ?ROUTE_WIN_VALUES, ?ROUTE_WIN_TYPES).
-
-%%--------------------------------------------------------------------
->>>>>>> 3594b502
 %% @doc Offnet resource request - see wiki
 %% Takes proplist, creates JSON string or error
 %% @end
@@ -1448,32 +1193,6 @@
 conference_move_req_v(Prop) ->
     validate(Prop, ?CONF_MOVE_REQ_HEADERS, ?CONF_MOVE_REQ_VALUES, ?CONF_MOVE_REQ_TYPES).
 
-<<<<<<< HEAD
-=======
-%%--------------------------------------------------------------------
-%% @doc FS Request
-%%     Pass-through of FS dialplan commands
-%% Takes proplist, creates JSON string or error
-%% @end
-%%--------------------------------------------------------------------
--spec fs_req/1 :: (Prop) -> {'ok', iolist()} | {'error', string()} when
-    Prop :: proplist() | json_object().
-fs_req({struct, Prop}) ->
-    fs_req(Prop);
-fs_req(Prop) ->
-    case fs_req_v(Prop) of
-	true -> build_message(Prop, ?FS_REQ_HEADERS, ?OPTIONAL_FS_REQ_HEADERS);
-	false -> {error, "Proplist failed validation for fs_req"}
-    end.
-
--spec fs_req_v/1 :: (Prop) -> boolean() when
-      Prop :: proplist() | json_object().
-fs_req_v({struct, Prop}) ->
-    fs_req_v(Prop);
-fs_req_v(Prop) ->
-    validate(Prop, ?FS_REQ_HEADERS, ?FS_REQ_VALUES, ?FS_REQ_TYPES).
-
->>>>>>> 3594b502
 %% given a proplist of a FS event, return the Whistle-equivalent app name(s).
 %% a FS event could have multiple Whistle equivalents
 -spec convert_fs_evt_name/1 :: (EvtName) -> [binary(),...] | [] when
