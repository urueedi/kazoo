%%%-------------------------------------------------------------------
%%% @author James Aimonetti <>
%%% @copyright (C) 2011, James Aimonetti
%%% @doc
%%%
%%% @end
%%% Created : 18 Mar 2011 by James Aimonetti <>
%%%-------------------------------------------------------------------
-module(change_handler).

-behaviour(gen_changes).

%% API
-export([start_link/2, stop/1, add_listener/2, add_listener/3, rm_listener/3]).

%% gen_server callbacks
-export([init/1, handle_call/3, handle_cast/2, handle_info/2, handle_change/2
	 ,terminate/2, code_change/3]).

-include_lib("couchbeam/include/couchbeam.hrl").

-define(SERVER, ?MODULE). 

-record(listener, {
	  pid = undefined :: undefined | pid()
          ,monitor_ref = undefined :: undefined | reference()
	  ,doc = <<>> :: binary()
	 }).
-record(state, {
	  listeners = [] :: list(#listener{})
	  ,db = #db{}
	 }).

%%%===================================================================
%%% API
%%%===================================================================

%%--------------------------------------------------------------------
%% @doc
%% Starts the server
%%
%% @spec start_link() -> {ok, Pid} | ignore | {error, Error}
%% @end
%%--------------------------------------------------------------------
start_link(Db, Options) ->
<<<<<<< HEAD
    gen_changes:start_link(?MODULE, Db, [{timeout, 10000} | Options], [Db]).
=======
    gen_changes:start_link(?MODULE, Db, [ {heartbeat, 1000000} | Options], [Db]).
>>>>>>> 3f4e25ea

stop(Srv) ->
    gen_changes:stop(Srv).

add_listener(Srv, Pid) ->
    add_listener(Srv, Pid, <<>>).

add_listener(Srv, Pid, Doc) ->
    gen_changes:cast(Srv, {add_listener, Pid, Doc}).

rm_listener(Srv, Pid, Doc) ->
    gen_changes:cast(Srv, {rm_listener, Pid, Doc}).

%%%===================================================================
%%% gen_server callbacks
%%%===================================================================

%%--------------------------------------------------------------------
%% @private
%% @doc
%% Initializes the server
%%
%% @spec init(Args) -> {ok, State} |
%%                     {ok, State, Timeout} |
%%                     ignore |
%%                     {stop, Reason}
%% @end
%%--------------------------------------------------------------------
init([Db]) ->
    {ok, #state{db=Db}}.

%%--------------------------------------------------------------------
%% @private
%% @doc
%% Handling call messages
%%
%% @spec handle_call(Request, From, State) ->
%%                                   {reply, Reply, State} |
%%                                   {reply, Reply, State, Timeout} |
%%                                   {noreply, State} |
%%                                   {noreply, State, Timeout} |
%%                                   {stop, Reason, Reply, State} |
%%                                   {stop, Reason, State}
%% @end
%%--------------------------------------------------------------------
handle_call(_Request, _From, State) ->
    Reply = ok,
    {reply, Reply, State}.

%%--------------------------------------------------------------------
%% @private
%% @doc
%% Handling cast messages
%%
%% @spec handle_cast(Msg, State) -> {noreply, State} |
%%                                  {noreply, State, Timeout} |
%%                                  {stop, Reason, State}
%% @end
%%--------------------------------------------------------------------
handle_cast({add_listener, Pid, Doc}, #state{listeners=Ls}=State) ->
    case lists:any(fun(#listener{pid=Pid1, doc=Doc1}) when Pid =:= Pid1 andalso Doc =:= Doc1 -> true;
		      (_) -> false end, Ls) of
	true -> {noreply, State};
	false ->
	    Ref = erlang:monitor(process, Pid),
	    {noreply, State#state{listeners=[#listener{pid=Pid,doc=Doc,monitor_ref=Ref} | Ls]}}
    end;
handle_cast({rm_listener, Pid, Doc}, #state{listeners=Ls}=State) ->
    Ls1 = [ V || V <- Ls, rm_listener_(V, Doc, Pid)],
    {noreply, State#state{listeners=Ls1}}.

%%--------------------------------------------------------------------
%% @private
%% @doc
%% Handling all non call/cast messages
%%
%% @spec handle_info(Info, State) -> {noreply, State} |
%%                                   {noreply, State, Timeout} |
%%                                   {stop, Reason, State}
%% @end
%%--------------------------------------------------------------------
handle_info({'DOWN', _Ref, process, Pid, Info}, #state{listeners=Ls}=State) ->
    logger:format_log(info, "CH(~p): DOWN for ~p(~p)~n", [self(), Pid, Info]),
    Ls1 = [ V || V <- Ls, rm_listener_(V, Pid)],
    {noreply, State#state{listeners=Ls1}};
handle_info(_Info, State) ->
    logger:format_log(info, "CH(~p): Unhandled info ~p~n", [self(), _Info]),
    {noreply, State}.

%%--------------------------------------------------------------------
%% @private
%% @doc
%% Handle change notifications from CouchDB
%%
%% @spec handle_change(ChangeRow, State) -> {noreply, State} |
%%                                   {noreply, State, Timeout} |
%%                                   {stop, Reason, State}
%% @end
%%--------------------------------------------------------------------
handle_change(_, #state{listeners=[]}=State) ->
    {noreply, State};
handle_change({struct, Change}, #state{listeners=Ls}=State) ->
    DocID = props:get_value(<<"id">>, Change),
    Send = case props:get_value(<<"deleted">>, Change) of
	       undefined ->
		   {document_changes, DocID, [ C || {struct, C} <- props:get_value(<<"changes">>, Change)]};
	       true ->
		   {document_deleted, DocID}
	   end,

    logger:format_log(info, "CH(~p): sending change ~p~n", [self(), Send]),

    lists:foreach(fun(#listener{pid=Pid, doc=DocID1}) when DocID =:= DocID1 ->
			  Pid ! Send;
		     (#listener{pid=Pid, doc = <<>>}) ->
			  Pid ! Send;
		     (_) -> ok
		  end, Ls),

    {noreply, State}.

%%--------------------------------------------------------------------
%% @private
%% @doc
%% This function is called by a gen_server when it is about to
%% terminate. It should be the opposite of Module:init/1 and do any
%% necessary cleaning up. When it returns, the gen_server terminates
%% with Reason. The return value is ignored.
%%
%% @spec terminate(Reason, State) -> void()
%% @end
%%--------------------------------------------------------------------
terminate(_Reason, #state{listeners=Ls, db=Db}) ->
    logger:format_log(error, "CH(~p): Going down, down, down for ~p(~p)~n", [self(), Db#db.name, _Reason]),
    lists:foreach(fun(#listener{pid=Pid, monitor_ref=Ref, doc=Doc}) ->
			  Pid ! {change_handler_terminating, Db#db.name, Doc},
			  erlang:demonitor(Ref, [flush])
		  end, Ls),
    ok.

%%--------------------------------------------------------------------
%% @private
%% @doc
%% Convert process state when code is changed
%%
%% @spec code_change(OldVsn, State, Extra) -> {ok, NewState}
%% @end
%%--------------------------------------------------------------------
code_change(_OldVsn, State, _Extra) ->
    {ok, State}.

%%%===================================================================
%%% Internal functions
%%%===================================================================
rm_listener_(#listener{pid=Pid, monitor_ref=Ref}, Pid) ->
    erlang:demonitor(Ref, [flush]),
    false;
rm_listener_(_, _) -> true.

rm_listener_(#listener{pid=Pid, doc=Doc, monitor_ref=Ref}, Doc, Pid) ->
    erlang:demonitor(Ref, [flush]),
    false;
rm_listener_(_, _, _) -> true.<|MERGE_RESOLUTION|>--- conflicted
+++ resolved
@@ -43,11 +43,7 @@
 %% @end
 %%--------------------------------------------------------------------
 start_link(Db, Options) ->
-<<<<<<< HEAD
-    gen_changes:start_link(?MODULE, Db, [{timeout, 10000} | Options], [Db]).
-=======
     gen_changes:start_link(?MODULE, Db, [ {heartbeat, 1000000} | Options], [Db]).
->>>>>>> 3f4e25ea
 
 stop(Srv) ->
     gen_changes:stop(Srv).
