--- conflicted
+++ resolved
@@ -59,7 +59,6 @@
             "audio/ogg"
          ]
       },
-<<<<<<< HEAD
       "media_source":{
          "description":"Defines the source of the media",
          "type":"string",
@@ -69,23 +68,5 @@
             "upload",
             "tts"
          ]
-      },
-=======
->>>>>>> e1a481bd
-      "source_type":{
-         "description":"If the media was generated from a callflow module, this is the module name",
-         "type":"string"
-      },
-      "source_id":{
-         "description":"If the media was generated from a callflow module, this is ID of the properties",
-         "type":"string",
-         "minLength":32,
-         "maxLength":32
-      },
-      "streamable":{
-         "description":"Determines if the media can be streamed",
-         "type":"boolean",
-         "default":true
       }
-   }
 }