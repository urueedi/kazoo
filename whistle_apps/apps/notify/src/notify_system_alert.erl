%%%-------------------------------------------------------------------
%%% @copyright (C) 2012, VoIP INC
%%% @doc
%%% Renders a custom account email template, or the system default,
%%% and sends the email with voicemail attachment to the user.
%%% @end
%%%
%%% @contributors
%%% Karl Anderson <karl@2600hz.org>
%%%
%%% Created : 27 Jan 2012 by Karl Anderson <karl@2600hz.org>
%%%-------------------------------------------------------------------
-module(notify_system_alert).

-export([init/0, handle_req/2]).

-include("notify.hrl").

-define(DEFAULT_TEXT_TMPL, notify_system_alert_text_tmpl).
-define(DEFAULT_HTML_TMPL, notify_system_alert_html_tmpl).
-define(DEFAULT_SUBJ_TMPL, notify_system_alert_subj_tmpl).

-define(MOD_CONFIG_CAT, <<(?NOTIFY_CONFIG_CAT)/binary, ".system_alert">>).

%%--------------------------------------------------------------------
%% @public
%% @doc
%% initialize the module
%% @end
%%--------------------------------------------------------------------
-spec init/0 :: () -> 'ok'.
init() ->
    %% ensure the vm template can compile, otherwise crash the processes
    notify_util:compile_default_text_template(?DEFAULT_TEXT_TMPL, ?MOD_CONFIG_CAT),
    notify_util:compile_default_html_template(?DEFAULT_HTML_TMPL, ?MOD_CONFIG_CAT),
    notify_util:compile_default_subject_template(?DEFAULT_SUBJ_TMPL, ?MOD_CONFIG_CAT),
    lager:debug("init done for ~s", [?MODULE]).

%%--------------------------------------------------------------------
%% @public
%% @doc
%% process the AMQP requests
%% @end
%%--------------------------------------------------------------------
-spec handle_req/2 :: (wh_json:json_object(), proplist()) -> 'ok'.
handle_req(JObj, _Props) ->
    true = wapi_notifications:system_alert_v(JObj),
    whapps_util:put_callid(JObj),

    lager:debug("an alert has occured, sending email notification"),

    Account = case notify_util:get_account_doc(JObj) of
                  undefined -> wh_json:new();
                  {ok, Else} -> Else
              end,

    {To, MinLevel} = case wh_json:get_value([<<"notifications">>, <<"alert">>, <<"send_to">>], Account) of
                         undefined ->
                             {whapps_config:get(?MOD_CONFIG_CAT, <<"default_to">>, <<"">>)
                              ,whapps_config:get(?MOD_CONFIG_CAT, <<"default_level">>, <<"critical">>)};
                         Admin ->
                             {Admin
                              ,wh_json:get_value([<<"notifications">>, <<"alert">>, <<"send_to">>], Account
                                                 ,whapps_config:get(?MOD_CONFIG_CAT, <<"default_level">>, <<"critical">>))}
                     end,

    AlertLevel = wh_json:get_value(<<"Level">>, JObj),
    
    case alert_level_to_integer(AlertLevel) >= alert_level_to_integer(MinLevel) of
        false -> ok;
        true ->
<<<<<<< HEAD
            DefaultFrom = list_to_binary([<<"no_reply@">>, wh_util:to_binary(net_adm:localhost())]),
            From = wh_json:get_value([<<"notifications">>, <<"alert">>, <<"send_from">>], Account
                                     ,whapps_config:get(?MOD_CONFIG_CAT, <<"default_from">>, DefaultFrom)),

            lager:debug("creating system alert notice"),
=======
            ?LOG("creating system alert notice"),
>>>>>>> 4fbe71ff
            
            Props = [{<<"Level">>, AlertLevel}
                     |create_template_props(JObj, Account)
                    ],
            
            CustomTxtTemplate = wh_json:get_value([<<"notifications">>, <<"alert">>, <<"email_text_template">>], Account),
            {ok, TxtBody} = notify_util:render_template(CustomTxtTemplate, ?DEFAULT_TEXT_TMPL, Props),
            
            CustomHtmlTemplate = wh_json:get_value([<<"notifications">>, <<"alert">>, <<"email_html_template">>], Account),
            {ok, HTMLBody} = notify_util:render_template(CustomHtmlTemplate, ?DEFAULT_HTML_TMPL, Props),
            
            CustomSubjectTemplate = wh_json:get_value([<<"notifications">>, <<"alert">>, <<"email_subject_template">>], Account),
            {ok, Subject} = notify_util:render_template(CustomSubjectTemplate, ?DEFAULT_SUBJ_TMPL, Props),
            
            To = wh_json:get_value([<<"notifications">>, <<"alert">>, <<"send_to">>], Account
                                   ,whapps_config:get(?MOD_CONFIG_CAT, <<"default_to">>, <<"">>)),
            
            build_and_send_email(TxtBody, HTMLBody, Subject, To, Props)
    end.

%%--------------------------------------------------------------------
%% @private
%% @doc
%% create the props used by the template render function
%% @end
%%--------------------------------------------------------------------
-spec create_template_props/2 :: (wh_json:json_object(), wh_json:json_objects()) -> proplist().
create_template_props(Event, Account) ->
    Admin = notify_util:find_admin(Account),    
    [{<<"request">>, notify_util:json_to_template_props(wh_json:delete_keys([<<"Details">>
                                                                                 ,<<"App-Version">>
                                                                                 ,<<"App-Name">>
                                                                                 ,<<"Event-Name">>
                                                                                 ,<<"Event-Category">>
                                                                                 ,<<"Server-ID">>
                                                                                 ,<<"Message">>
                                                                            ], Event))}
     ,{<<"message">>, wh_json:get_binary_value(<<"Message">>, Event)}
     ,{<<"details">>, notify_util:json_to_template_props(wh_json:get_value(<<"Details">>, Event))}
     ,{<<"account">>, notify_util:json_to_template_props(Account)}
     ,{<<"admin">>, notify_util:json_to_template_props(Admin)}
     ,{<<"service">>, notify_util:get_service_props(Account, ?MOD_CONFIG_CAT)}
    ].

%%--------------------------------------------------------------------
%% @private
%% @doc
%% process the AMQP requests
%% @end
%%--------------------------------------------------------------------
-spec build_and_send_email/5 :: (iolist(), iolist(), iolist(), ne_binary() | [ne_binary(),...], proplist()) -> 'ok'.
build_and_send_email(TxtBody, HTMLBody, Subject, To, Props) when is_list(To)->
    [build_and_send_email(TxtBody, HTMLBody, Subject, T, Props) || T <- To],
    ok;
build_and_send_email(TxtBody, HTMLBody, Subject, To, Props) ->
    Service = props:get_value(<<"service">>, Props),
    From = props:get_value(<<"send_from">>, Service),
    %% Content Type, Subtype, Headers, Parameters, Body
    Email = {<<"multipart">>, <<"mixed">>
                 ,[{<<"From">>, From}
                   ,{<<"To">>, To}
                   ,{<<"Subject">>, Subject}
                  ]
             ,[]
             ,[{<<"multipart">>, <<"alternative">>, [], []
                ,[{<<"text">>, <<"plain">>, [{<<"Content-Type">>, <<"text/plain">>}], [], iolist_to_binary(TxtBody)}
                  ,{<<"text">>, <<"html">>, [{<<"Content-Type">>, <<"text/html">>}], [], iolist_to_binary(HTMLBody)}
                 ]
               }
              ]
            },
    notify_util:send_email(From, To, Email),
    ok.

%%--------------------------------------------------------------------
%% @private
%% @doc
%% convert the textual alert level to an interger value
%% @end
%%--------------------------------------------------------------------
-spec alert_level_to_integer/1 :: (ne_binary()) -> 0..8.
alert_level_to_integer(<<"emergency">>) ->
    8;
alert_level_to_integer(<<"critical">>) ->
    7;
alert_level_to_integer(<<"alert">>) ->
    6;
alert_level_to_integer(<<"error">>) ->
    5;
alert_level_to_integer(<<"warning">>) ->
    4;
alert_level_to_integer(<<"notice">>) ->
    3;
alert_level_to_integer(<<"info">>) ->
    2;
alert_level_to_integer(<<"debug">>) ->
    1.<|MERGE_RESOLUTION|>--- conflicted
+++ resolved
@@ -69,15 +69,7 @@
     case alert_level_to_integer(AlertLevel) >= alert_level_to_integer(MinLevel) of
         false -> ok;
         true ->
-<<<<<<< HEAD
-            DefaultFrom = list_to_binary([<<"no_reply@">>, wh_util:to_binary(net_adm:localhost())]),
-            From = wh_json:get_value([<<"notifications">>, <<"alert">>, <<"send_from">>], Account
-                                     ,whapps_config:get(?MOD_CONFIG_CAT, <<"default_from">>, DefaultFrom)),
-
             lager:debug("creating system alert notice"),
-=======
-            ?LOG("creating system alert notice"),
->>>>>>> 4fbe71ff
             
             Props = [{<<"Level">>, AlertLevel}
                      |create_template_props(JObj, Account)
