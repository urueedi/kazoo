%%%-------------------------------------------------------------------
%%% @copyright (C) 2010-2012, VoIP INC
%%% @doc
%%% @end
%%% @contributors
%%%   Karl Anderson
%%%-------------------------------------------------------------------
-module(cf_exe).

-behaviour(gen_listener).

%% API
-export([start_link/1]).
-export([relay_amqp/2, send_amqp/3]).
-export([get_call/1, set_call/1]).
-export([callid/1, callid/2]).
-export([queue_name/1]).
-export([control_queue/1, control_queue/2]).
-export([continue/1, continue/2]).
-export([branch/2]).
-export([stop/1]).
-export([transfer/1]).
-export([control_usurped/1]).
-export([get_branch_keys/1, get_all_branch_keys/1]).
-export([attempt/1, attempt/2]).
-export([wildcard_is_empty/1]).
-export([callid_update/3]).
-export([add_event_listener/2]).

%% gen_listener callbacks
-export([init/1
         ,handle_call/3
         ,handle_cast/2
         ,handle_info/2
         ,handle_event/2
         ,terminate/2
         ,code_change/3
        ]).

-include("callflow.hrl").

-define(CALL_SANITY_CHECK, 30000).

-define(RESPONDERS, [{{?MODULE, relay_amqp}
                      ,[{<<"*">>, <<"*">>}]
                     }
                    ]).
-define(QUEUE_NAME, <<>>).
-define(QUEUE_OPTIONS, []).
-define(CONSUME_OPTIONS, []).

-record(state, {call = whapps_call:new() :: whapps_call:call()
                ,flow = wh_json:new() :: wh_json:object()
                ,cf_module_pid :: pid()
                ,status = <<"sane">> :: ne_binary()
                ,queue
               }).

%%%===================================================================
%%% API
%%%===================================================================

%%--------------------------------------------------------------------
%% @doc
%% Starts the server
%%
%% @spec start_link() -> {ok, Pid} | ignore | {error, Error}
%% @end
%%--------------------------------------------------------------------
start_link(Call) ->
    CallId = whapps_call:call_id(Call),
    Bindings = [{call, [{callid, CallId}]}
                ,{self, []}
               ],
    gen_listener:start_link(?MODULE, [{responders, ?RESPONDERS}
                                      ,{bindings, Bindings}
                                      ,{queue_name, ?QUEUE_NAME}
                                      ,{queue_options, ?QUEUE_OPTIONS}
                                      ,{consume_options, ?CONSUME_OPTIONS}
                                     ], [Call]).

-spec get_call(pid() | whapps_call:call()) -> {'ok', whapps_call:call()}.
get_call(Srv) when is_pid(Srv) ->
    gen_server:call(Srv, {get_call}, 1000);
get_call(Call) ->
    Srv = whapps_call:kvs_fetch(cf_exe_pid, Call),
    get_call(Srv).

-spec set_call(whapps_call:call()) -> 'ok'.
set_call(Call) ->
    Srv = whapps_call:kvs_fetch(cf_exe_pid, Call),
    gen_server:cast(Srv, {set_call, Call}).

-spec continue(whapps_call:call() | pid()) -> 'ok'.
-spec continue(ne_binary(), whapps_call:call() | pid()) -> 'ok'.
continue(Srv) ->
    continue(<<"_">>, Srv).

continue(Key, Srv) when is_pid(Srv) ->
    gen_listener:cast(Srv, {continue, Key});
continue(Key, Call) ->
    Srv = whapps_call:kvs_fetch(cf_exe_pid, Call),
    continue(Key, Srv).

-spec branch(wh_json:object(), whapps_call:call() | pid()) -> 'ok'.
branch(Flow, Srv) when is_pid(Srv) ->
    gen_listener:cast(Srv, {branch, Flow});
branch(Flow, Call) ->
    Srv = whapps_call:kvs_fetch(cf_exe_pid, Call),
    branch(Flow, Srv).


add_event_listener(Srv, {_,_,_}=SpawnInfo) when is_pid(Srv) ->
    gen_listener:cast(Srv, {add_event_listener, SpawnInfo});
add_event_listener(Call, {_,_,_}=SpawnInfo) ->
    add_event_listener(whapps_call:kvs_fetch(cf_exe_pid, Call), SpawnInfo).

-spec stop(whapps_call:call() | pid()) -> 'ok'.
stop(Srv) when is_pid(Srv) ->
    gen_listener:cast(Srv, {stop});
stop(Call) ->
    Srv = whapps_call:kvs_fetch(cf_exe_pid, Call),
    stop(Srv).

-spec transfer(whapps_call:call() | pid()) -> 'ok'.
transfer(Srv) when is_pid(Srv) ->
    gen_listener:cast(Srv, {transfer});
transfer(Call) ->
    Srv = whapps_call:kvs_fetch(cf_exe_pid, Call),
    transfer(Srv).

-spec control_usurped(whapps_call:call() | pid()) -> 'ok'.
control_usurped(Srv) when is_pid(Srv) ->
    gen_listener:cast(Srv, {control_usurped});
control_usurped(Call) ->
    Srv = whapps_call:kvs_fetch(cf_exe_pid, Call),
    control_usurped(Srv).

-spec callid_update(ne_binary(), ne_binary(), whapps_call:call() | pid()) -> 'ok'.
callid_update(CallId, CtrlQ, Srv) when is_pid(Srv) ->
    put(callid, CallId),
    gen_listener:cast(Srv, {callid_update, CallId, CtrlQ});
callid_update(CallId, CtrlQ, Call) ->
    Srv = whapps_call:kvs_fetch(cf_exe_pid, Call),
    callid_update(CallId, CtrlQ, Srv).

-spec callid(whapps_call:call() | pid()) -> ne_binary().
-spec callid(api_binary(), whapps_call:call()) -> ne_binary().

callid(Srv) when is_pid(Srv) ->
    CallId = gen_server:call(Srv, {callid}, 1000),
    put(callid, CallId),
    CallId;
callid(Call) ->
    Srv = whapps_call:kvs_fetch(cf_exe_pid, Call),
    callid(Srv).

callid(_, Call) ->
    callid(Call).

-spec queue_name(whapps_call:call() | pid()) -> ne_binary().
queue_name(Srv) when is_pid(Srv) ->
    gen_listener:queue_name(Srv);
queue_name(Call) ->
    Srv = whapps_call:kvs_fetch(cf_exe_pid, Call),
    queue_name(Srv).

-spec control_queue(whapps_call:call() | pid()) -> ne_binary().
-spec control_queue(api_binary(), whapps_call:call() | pid()) -> ne_binary().

control_queue(Srv) when is_pid(Srv) ->
    gen_listener:call(Srv, {control_queue_name});
control_queue(Call) ->
    Srv = whapps_call:kvs_fetch(cf_exe_pid, Call),
    control_queue(Srv).

control_queue(_, Call) ->
    control_queue(Call).

-spec get_branch_keys(whapps_call:call() | pid()) -> {branch_keys, wh_json:json_strings()}.
get_branch_keys(Srv) when is_pid(Srv) ->
    gen_listener:call(Srv, {get_branch_keys});
get_branch_keys(Call) ->
    Srv = whapps_call:kvs_fetch(cf_exe_pid, Call),
    get_branch_keys(Srv).

-spec get_all_branch_keys(whapps_call:call() | pid()) -> {branch_keys, wh_json:json_strings()}.
get_all_branch_keys(Srv) when is_pid(Srv) ->
    gen_listener:call(Srv, {get_branch_keys, all});
get_all_branch_keys(Call) ->
    Srv = whapps_call:kvs_fetch(cf_exe_pid, Call),
    get_all_branch_keys(Srv).

-spec attempt(whapps_call:call() | pid()) ->
                           {attempt_resp, ok} |
                           {attempt_resp, {error, term()}}.
-spec attempt(ne_binary(), whapps_call:call() | pid()) ->
                           {attempt_resp, ok} |
                           {attempt_resp, {error, term()}}.
attempt(Srv) ->
    attempt(<<"_">>, Srv).

attempt(Key, Srv) when is_pid(Srv) ->
    gen_listener:call(Srv, {attempt, Key});
attempt(Key, Call) ->
    Srv = whapps_call:kvs_fetch(cf_exe_pid, Call),
    attempt(Key, Srv).

-spec wildcard_is_empty(whapps_call:call() | pid()) -> boolean().
wildcard_is_empty(Srv) when is_pid(Srv) ->
    gen_listener:call(Srv, {wildcard_is_empty});
wildcard_is_empty(Call) ->
    Srv = whapps_call:kvs_fetch(cf_exe_pid, Call),
    wildcard_is_empty(Srv).

-spec relay_amqp(wh_json:object(), wh_proplist()) -> any().
relay_amqp(JObj, Props) ->
    Pids = [props:get_value(cf_module_pid, Props)
            | props:get_value(cf_event_pids, Props, [])
           ],
    [whapps_call_command:relay_event(Pid, JObj) || Pid <- Pids, is_pid(Pid)].

-spec send_amqp(pid() | whapps_call:call(), api_terms(), wh_amqp_worker:publish_fun()) -> 'ok'.
send_amqp(Srv, API, PubFun) when is_pid(Srv), is_function(PubFun, 1) ->
    gen_listener:cast(Srv, {send_amqp, API, PubFun});
send_amqp(Call, API, PubFun) when is_function(PubFun, 1) ->
    send_amqp(whapps_call:kvs_fetch(cf_exe_pid, Call), API, PubFun).

%%%===================================================================
%%% gen_listener callbacks
%%%===================================================================

%%--------------------------------------------------------------------
%% @private
%% @doc
%% Initializes the server
%%
%% @spec init(Args) -> {ok, State} |
%%                     {ok, State, Timeout} |
%%                     ignore |
%%                     {stop, Reason}
%% @end
%%--------------------------------------------------------------------
init([Call]) ->
    process_flag(trap_exit, true),
    CallId = whapps_call:call_id(Call),
    put(callid, CallId),
    self() ! initialize,
    {ok, #state{call=Call}}.

%%--------------------------------------------------------------------
%% @private
%% @doc
%% Handling call messages
%%
%% @spec handle_call(Request, From, State) ->
%%                                   {reply, Reply, State} |
%%                                   {reply, Reply, State, Timeout} |
%%                                   {noreply, State} |
%%                                   {noreply, State, Timeout} |
%%                                   {stop, Reason, Reply, State} |
%%                                   {stop, Reason, State}
%% @end
%%--------------------------------------------------------------------
handle_call({get_call}, _From, #state{call=Call}=State) ->
    {reply, {ok, Call}, State};
handle_call({callid}, _From, #state{call=Call}=State) ->
    {reply, whapps_call:call_id_direct(Call), State};
handle_call({control_queue_name}, _From, #state{call=Call}=State) ->
    {reply, whapps_call:control_queue_direct(Call), State};
handle_call({get_branch_keys}, _From, #state{flow = Flow}=State) ->
    Children = wh_json:get_value(<<"children">>, Flow, wh_json:new()),
    Reply = {branch_keys, lists:delete(<<"_">>, wh_json:get_keys(Children))},
    {reply, Reply, State};
handle_call({get_branch_keys, all}, _From, #state{flow = Flow}=State) ->
    Children = wh_json:get_value(<<"children">>, Flow, wh_json:new()),
    Reply = {branch_keys, wh_json:get_keys(Children)},
    {reply, Reply, State};
handle_call({attempt, Key}, _From, #state{flow = Flow}=State) ->
    case wh_json:get_value([<<"children">>, Key], Flow) of
        undefined ->
            lager:info("attempted undefined child ~s", [Key]),
            Reply = {attempt_resp, {error, undefined}},
            {reply, Reply, State};
        NewFlow ->
            case wh_json:is_empty(NewFlow) of
                true ->
                    lager:info("attempted empty child ~s", [Key]),
                    Reply = {attempt_resp, {error, empty}},
                    {reply, Reply, State};
                false ->
                    lager:info("branching to attempted child ~s", [Key]),
                    Reply = {attempt_resp, ok},
                    {reply, Reply, launch_cf_module(State#state{flow = NewFlow})}
            end
    end;
handle_call({wildcard_is_empty}, _From, #state{flow = Flow}=State) ->
    case wh_json:get_value([<<"children">>, <<"_">>], Flow) of
        undefined -> {reply, true, State};
        ChildFlow -> {reply, wh_json:is_empty(ChildFlow), State}
    end;
handle_call(_Request, _From, State) ->
    Reply = {error, unimplemented},
    {reply, Reply, State}.

%%--------------------------------------------------------------------
%% @private
%% @doc
%% Handling cast messages
%%
%% @spec handle_cast(Msg, State) -> {noreply, State} |
%%                                  {noreply, State, Timeout} |
%%                                  {stop, Reason, State}
%% @end
%%--------------------------------------------------------------------
handle_cast({set_call, Call}, State) ->
    {noreply, State#state{call=Call}};
handle_cast({continue, Key}, #state{flow=Flow}=State) ->
    lager:info("continuing to child ~s", [Key]),
    case wh_json:get_value([<<"children">>, Key], Flow) of
        undefined when Key =:= <<"_">> ->
            lager:info("wildcard child does not exist, we are lost..."),
            {stop, normal, State};
        undefined ->
            lager:info("requested child does not exist, trying wild card", [Key]),
            ?MODULE:continue(self()),
            {noreply, State};
        NewFlow ->
            case wh_json:is_empty(NewFlow) of
                true ->
                    {stop, normal, State};
                false ->
                    {noreply, launch_cf_module(State#state{flow=NewFlow})}
            end
    end;
handle_cast({stop}, State) ->
    {stop, normal, State};
handle_cast({transfer}, State) ->
    {stop, {shutdown, transfer}, State};
handle_cast({control_usurped}, State) ->
    {stop, {shutdown, control_usurped}, State};
handle_cast({branch, NewFlow}, State) ->
    lager:info("callflow has been branched"),
    {noreply, launch_cf_module(State#state{flow=NewFlow})};
handle_cast({callid_update, NewCallId, NewCtrlQ}, #state{call=Call}=State) ->
    put(callid, NewCallId),
    PrevCallId = whapps_call:call_id_direct(Call),
    lager:info("updating callid to ~s (from ~s), catch you on the flip side", [NewCallId, PrevCallId]),
    lager:info("removing call event bindings for ~s", [PrevCallId]),
    gen_listener:rm_binding(self(), call, [{callid, PrevCallId}]),
    lager:info("binding to new call events"),
    gen_listener:add_binding(self(), call, [{callid, NewCallId}]),
    lager:info("updating control q to ~s", [NewCtrlQ]),
    NewCall = whapps_call:set_call_id(NewCallId, whapps_call:set_control_queue(NewCtrlQ, Call)),
    {noreply, State#state{call=NewCall}};

handle_cast({add_event_listener, {M, F, A}}, #state{call=Call}=State) ->
    try spawn_link(M, F, [Call | A]) of
        P when is_pid(P) ->
            lager:info("started event listener ~p from ~s:~s", [P, M, F]),
            {noreply, State#state{call=whapps_call:kvs_update(cf_event_pids
                                                              ,fun(Ps) -> [P | Ps] end
                                                              ,[P]
                                                              ,Call
                                                             )}}
    catch
        _:_R ->
            lager:info("failed to spawn ~s:~s: ~p", [M, F, _R]),
            {noreply, State}
    end;

handle_cast({created_queue, ControllerQ}, #state{call=Call}=State) ->
    {noreply, launch_cf_module(State#state{call=whapps_call:set_controller_queue(ControllerQ, Call)
                                           ,queue=ControllerQ})};

handle_cast({send_amqp, API, PubFun}, #state{call=Call}=State) ->
    send_amqp_message(Call, API, PubFun),
    {noreply, State};

handle_cast(_, State) ->
    {noreply, State}.

%%--------------------------------------------------------------------
%% @private
%% @doc
%% Handling all non call/cast messages
%%
%% @spec handle_info(Info, State) -> {noreply, State} |
%%                                   {noreply, State, Timeout} |
%%                                   {stop, Reason, State}
%% @end
%%--------------------------------------------------------------------
handle_info(initialize, #state{call=Call}) ->
    log_call_information(Call),
    Flow = whapps_call:kvs_fetch(cf_flow, Call),
    Updaters = [fun(C) -> whapps_call:kvs_store(cf_exe_pid, self(), C) end
                ,fun(C) -> whapps_call:call_id_helper(fun cf_exe:callid/2, C) end
                ,fun(C) -> whapps_call:control_queue_helper(fun cf_exe:control_queue/2, C) end
               ],
    {noreply, #state{call=lists:foldr(fun(F, C) -> F(C) end, Call, Updaters)
                     ,flow=Flow
                    }};
handle_info({'EXIT', _, normal}, State) ->
    %% handle normal exits so we dont need a guard on the next clause, cleaner looking...
    {noreply, State};
handle_info({'EXIT', Pid, Reason}, #state{cf_module_pid=Pid, call=Call}=State) ->
    LastAction = whapps_call:kvs_fetch(cf_last_action, Call),
    lager:error("action ~s died unexpectedly: ~p", [LastAction, Reason]),
    ?MODULE:continue(self()),
    {noreply, State};
handle_info(_, State) ->
    {noreply, State}.

%%--------------------------------------------------------------------
%% @private
%% @doc
%% @end
%%--------------------------------------------------------------------
handle_event(JObj, #state{cf_module_pid=Pid, call=Call, queue=ControllerQ}) ->
    CallId = whapps_call:call_id_direct(Call),
    Others = whapps_call:kvs_fetch(cf_event_pids, [], Call),

    case {whapps_util:get_event_type(JObj), wh_json:get_value(<<"Call-ID">>, JObj)} of
        {{<<"call_event">>, <<"call_id_update">>},_} ->
            NewCallId = wh_json:get_value(<<"Call-ID">>, JObj),
            NewCtrlQ = wh_json:get_value(<<"Control-Queue">>, JObj),
            callid_update(NewCallId, NewCtrlQ, self()),
            ignore;
        {{<<"call_event">>, <<"control_transfer">>}, _} ->
            transfer(self()),
            ignore;
        {{<<"call_event">>, <<"usurp_control">>}, CallId} ->
            _ = case wh_json:get_value(<<"Controller-Queue">>, JObj) of
                    ControllerQ -> ok;
                    _Else -> control_usurped(self())
                end,
            ignore;
        {{<<"error">>, _}, _} ->
            case wh_json:get_value([<<"Request">>, <<"Call-ID">>], JObj) of
                CallId -> {reply, [{cf_module_pid, Pid}
                                   ,{cf_event_pids, Others}
                                  ]};
                undefined -> {reply, [{cf_module_pid, Pid}
                                      ,{cf_event_pids, Others}
                                     ]};
                _Else -> ignore
            end;
        {_, CallId} ->
            {reply, [{cf_module_pid, Pid}
                     ,{cf_event_pids, Others}
                    ]};
        {_, _Else} when Others =:= [] ->
            lager:info("received event from call ~s while relaying for ~s, dropping", [_Else, CallId]),
            ignore;
        {_Evt, _Else} ->
            lager:info("the others want to know about ~p", [_Evt]),
            {reply, [{cf_event_pids, Others}]}
    end.

%%--------------------------------------------------------------------
%% @private
%% @doc
%% This function is called by a gen_listener when it is about to
%% terminate. It should be the opposite of Module:init/1 and do any
%% necessary cleaning up. When it returns, the gen_listener terminates
%% with Reason. The return value is ignored.
%%
%% @spec terminate(Reason, State) -> void()
%% @end
%%--------------------------------------------------------------------
terminate({shutdown, transfer}, _) ->
    lager:info("callflow execution has been transfered"),
    ok;
terminate({shutdown, control_usurped}, _) ->
    lager:info("the call has been usurped by an external process"),
    ok;
terminate(_Reason, #state{call=Call}) ->
    Command = [{<<"Application-Name">>, <<"hangup">>}
               ,{<<"Insert-At">>, <<"now">>}
              ],
    send_command(Command, whapps_call:control_queue_direct(Call), whapps_call:call_id_direct(Call)),
    lager:info("callflow execution has been stopped: ~p", [_Reason]),
    ok.

%%--------------------------------------------------------------------
%% @private
%% @doc
%% Convert process state when code is changed
%%
%% @spec code_change(OldVsn, State, Extra) -> {ok, NewState}
%% @end
%%--------------------------------------------------------------------
code_change(_OldVsn, State, _Extra) ->
    {ok, State}.

%%%===================================================================
%%% Internal functions
%%%===================================================================
%%--------------------------------------------------------------------
%% @private
%% this function determines if the callflow module specified at the
%% current node is 'available' and attempts to launch it if so.
%% Otherwise it will advance to the next child in the flow
%% @doc
%% @end
%%--------------------------------------------------------------------
-spec launch_cf_module(#state{}) -> #state{}.
launch_cf_module(#state{call=Call, flow=Flow}=State) ->
    Module = <<"cf_", (wh_json:get_value(<<"module">>, Flow))/binary>>,
    Data = wh_json:get_value(<<"data">>, Flow, wh_json:new()),
    {Pid, Action} = maybe_start_cf_module(Module, Data, Call),
    State#state{cf_module_pid=Pid, call=whapps_call:kvs_store(cf_last_action, Action, Call)}.

-spec maybe_start_cf_module(ne_binary(), wh_proplist(), whapps_call:call()) ->
                                         {pid() | 'undefined', atom()}.
maybe_start_cf_module(ModuleBin, Data, Call) ->
    try wh_util:to_atom(ModuleBin) of
        CFModule ->
            lager:info("moving to action ~s", [CFModule]),
            spawn_cf_module(CFModule, Data, Call)
    catch
        error:undef -> cf_module_not_found(Call);
        error:badarg ->
            %% module not in the atom table yet
            case code:where_is_file(wh_util:to_list(<<ModuleBin/binary, ".beam">>)) of
                non_existing -> cf_module_not_found(Call);
                _Path ->
                    wh_util:to_atom(ModuleBin, true), %% put atom into atom table
                    maybe_start_cf_module(ModuleBin, Data, Call)
            end
    end.

-spec cf_module_not_found(whapps_call:call()) ->
                                       {'undefined', atom()}.
cf_module_not_found(Call) ->
    lager:error("unknown callflow action, reverting to last action"),
    ?MODULE:continue(self()),
    {undefined, whapps_call:kvs_fetch(cf_last_action, Call)}.

%%--------------------------------------------------------------------
%% @private
%% @doc
%% helper function to spawn a linked callflow module, from the entry
%% point 'handle' having set the callid on the new process first
%% @end
%%--------------------------------------------------------------------
-spec spawn_cf_module(CFModule, list(), whapps_call:call()) -> {pid(), CFModule}.
spawn_cf_module(CFModule, Data, Call) ->
    AMQPConsumer = wh_amqp_channel:consumer_pid(),
    {spawn_link(fun() ->
                        _ = wh_amqp_channel:consumer_pid(AMQPConsumer),
                        put(callid, whapps_call:call_id_direct(Call)),
                        try
                            CFModule:handle(Data, Call)
                        catch
                            _E:_R ->
                                ST = erlang:get_stacktrace(),
                                lager:info("action ~s died unexpectedly (~s): ~p", [CFModule, _E, _R]),
                                _ = [lager:info("stacktrace: ~p", [S]) || S <- ST],
                                throw(_R)
                        end
                end), CFModule}.

%%--------------------------------------------------------------------
%% @private
%% @doc
%% unlike the whapps_call_command this send command does not call the
%% functions of this module to form the headers, nor does it set
%% the reply queue.  Used when this module is terminating to send
%% a hangup command without relying on the (now terminated) cf_exe.
%% @end
%%--------------------------------------------------------------------
-spec send_amqp_message(whapps_call:call(), api_terms(), wh_amqp_worker:publish_fun()) -> 'ok'.
send_amqp_message(Call, API, PubFun) ->
    PubFun(add_server_id(API, whapps_call:controller_queue(Call))).

-spec add_server_id(api_terms(), ne_binary()) -> api_terms().
add_server_id(API, Q) when is_list(API) ->
    [{<<"Server-ID">>, Q} | props:delete(<<"Server-ID">>, API)];
add_server_id(API, Q) ->
    wh_json:set_value(<<"Server-ID">>, Q, API).

-spec send_command(wh_proplist(), cf_api_binary(), cf_api_binary()) -> 'ok'.
send_command(_, undefined, _) -> ok;
send_command(_, _, undefined) -> ok;
send_command(Command, ControlQ, CallId) ->
    Props = Command ++ [{<<"Call-ID">>, CallId}
<<<<<<< HEAD
                       | wh_api:default_headers(?APP_NAME, ?APP_VERSION)
                      ],
=======
                        | wh_api:default_headers(<<"call">>, <<"command">>, ?APP_NAME, ?APP_VERSION)
                       ],
>>>>>>> ec8fde75
    whapps_util:amqp_pool_send(Props, fun(P) -> wapi_dialplan:publish_command(ControlQ, P) end).

-spec log_call_information(whapps_call:call()) -> 'ok'.
log_call_information(Call) ->
    lager:info("executing callflow ~s", [whapps_call:kvs_fetch(cf_flow_id, Call)]),
    lager:info("account id ~s", [whapps_call:account_id(Call)]),
    lager:info("request ~s", [whapps_call:request(Call)]),
    lager:info("to ~s", [whapps_call:to(Call)]),
    lager:info("from ~s", [whapps_call:from(Call)]),
    lager:info("CID ~s ~s", [whapps_call:caller_id_name(Call), whapps_call:caller_id_number(Call)]),
    case whapps_call:inception(Call) of
        <<"offnet">> = I -> lager:info("inception ~s: call began from outside the network", [I]);
        <<"onnet">> = I -> lager:info("inception ~s: call began on the network", [I]);
        I -> lager:info("inception ~s", [I])
    end,
    lager:info("authorizing id ~s", [whapps_call:authorizing_id(Call)]).<|MERGE_RESOLUTION|>--- conflicted
+++ resolved
@@ -585,13 +585,8 @@
 send_command(_, _, undefined) -> ok;
 send_command(Command, ControlQ, CallId) ->
     Props = Command ++ [{<<"Call-ID">>, CallId}
-<<<<<<< HEAD
-                       | wh_api:default_headers(?APP_NAME, ?APP_VERSION)
-                      ],
-=======
                         | wh_api:default_headers(<<"call">>, <<"command">>, ?APP_NAME, ?APP_VERSION)
                        ],
->>>>>>> ec8fde75
     whapps_util:amqp_pool_send(Props, fun(P) -> wapi_dialplan:publish_command(ControlQ, P) end).
 
 -spec log_call_information(whapps_call:call()) -> 'ok'.
