%%%-------------------------------------------------------------------
%%% @author Karl Anderson <karl@2600hz.org>
%%% @copyright (C) 2011, VoIP INC
%%% @doc
%%%
%%% @end
%%% Created : 22 Feb 2011 by Karl Anderson <karl@2600hz.org>
%%%-------------------------------------------------------------------
-module(cf_voicemail).

-include("../callflow.hrl").

-export([handle/2]).

-define(FOLDER_NEW, <<"new">>).
-define(FOLDER_SAVED, <<"saved">>).
-define(FOLDER_DELETED, <<"deleted">>).
-define(MAILBOX_DEFAULT_SIZE, 0).
-define(MAILBOX_DEFAULT_MSG_MAX_LENGTH, 0).

-record(keys, {
          %% Compose Voicemail
           operator = <<"0">>
          ,login = <<"*">>

           %% Record Review
          ,save = <<"1">>
          ,listen = <<"2">>
          ,record = <<"3">>

          %% Main Menu
          ,hear_new = <<"1">>
          ,hear_saved = <<"2">>
          ,configure = <<"5">>
          ,exit = <<"#">>

          %% Config Menu
          ,rec_unavailable  = <<"1">>
          ,rec_name = <<"2">>
          ,set_pin = <<"3">>
          ,return_main = <<"0">>

          %% Post playbak
          ,keep = <<"1">>
          ,replay = <<"2">>
          ,delete = <<"7">>
         }).

-record(mailbox, {
           mailbox_id = undefined :: undefined | binary()
          ,mailbox_number = <<>> :: binary()
          ,exists = false :: boolean()
          ,skip_instructions = false :: boolean()
          ,skip_greeting = false :: boolean()
          ,unavailable_media_id = undefined :: undefined | binary()
          ,name_media_id = undefined :: undefined | binary()
          ,pin = <<>> :: binary()
          ,timezone = <<"America/Los_Angeles">> :: binary()
          ,max_login_attempts = 3 :: non_neg_integer()
          ,require_pin = false :: boolean()
          ,check_if_owner = true :: boolean()
          ,owner_id = <<>> :: binary()
          ,is_setup = false :: boolean()
          ,message_count = 0 :: non_neg_integer()
          ,max_message_count = 0 :: non_neg_integer()
          ,max_message_length = 'undefined' :: 'undefined' | pos_integer()
          ,keys = #keys{}
         }).

%%--------------------------------------------------------------------
%% @public
%% @doc
%% Entry point for this module, based on the payload will either
%% connect a caller to check_voicemail or compose_voicemail.
%% @end
%%--------------------------------------------------------------------
-spec handle/2 :: (wh_json:json_object(), whapps_call:call()) -> ok.
handle(Data, Call) ->
    case wh_json:get_value(<<"action">>, Data, <<"compose">>) of
        <<"compose">> ->
            whapps_call_command:answer(Call),
            compose_voicemail(get_mailbox_profile(Data, Call), Call),
            lager:debug("compose voicemail complete"),
            cf_exe:stop(Call);
        <<"check">> ->
            whapps_call_command:answer(Call),
            check_mailbox(get_mailbox_profile(Data, Call), Call),
            lager:debug("check voicemail complete"),
            cf_util:update_mwi(Call),
            cf_exe:stop(Call);
        _ ->
            cf_exe:continue(Call)
    end.

%%--------------------------------------------------------------------
%% @private
%% @doc
%%
%% @end
%%--------------------------------------------------------------------
-spec check_mailbox/2 :: (#mailbox{}, whapps_call:call()) -> ok.
-spec check_mailbox/3 :: (#mailbox{}, whapps_call:call(), non_neg_integer()) -> ok.
-spec check_mailbox/4 :: (#mailbox{}, boolean(), whapps_call:call(), non_neg_integer()) -> ok.

check_mailbox(Box, Call) ->
    %% Wrapper to initalize the attempt counter
    check_mailbox(Box, Call, 1).

check_mailbox(#mailbox{owner_id=OwnerId}=Box, Call, Loop) ->
    IsOwner = case whapps_call:kvs_fetch(owner_id, Call) of
                  <<>> -> false;
                  undefined -> false;
                  OwnerId -> true;
                  _Else -> false
              end,
    check_mailbox(Box, IsOwner, Call, Loop).

check_mailbox(#mailbox{max_login_attempts=MaxLoginAttempts}, _, Call, Loop) when Loop > MaxLoginAttempts ->
    %% if we have exceeded the maximum loop attempts then terminate this call
    lager:debug("maximum number of invalid attempts to check mailbox"),
    whapps_call_command:b_prompt(<<"vm-abort">>, Call),
    ok;
check_mailbox(#mailbox{exists=false}=Box, _ , Call, Loop) ->
    %% if the callflow did not define the mailbox to check then request the mailbox ID from the user
    find_mailbox(Box, Call, Loop);
check_mailbox(#mailbox{require_pin=false}=Box, true, Call, _) ->
    %% If this is the owner of the mailbox calling in and it doesn't require a pin then jump
    %% right to the main menu
    lager:debug("caller is the owner of this mailbox, and requires no pin"),
    main_menu(Box, Call);
check_mailbox(#mailbox{pin = <<>>}=Box, true, Call, _) ->
    %% If this is the owner of the mailbox calling in and it doesn't require a pin then jump
    %% right to the main menu
    lager:debug("caller is the owner of this mailbox, and it has no pin"),
    main_menu(Box, Call);
check_mailbox(#mailbox{pin = <<>>, exists=true}, false, Call, _) ->
    %% If the caller is not the owner or the mailbox requires a pin to access it but has none set
    %% then terminate this call.
    lager:debug("attempted to sign into a mailbox with no pin"),
    whapps_call_command:b_prompt(<<"vm-no_access">>, Call),
    ok;
check_mailbox(#mailbox{pin=Pin}=Box, IsOwner, Call, Loop) ->
<<<<<<< HEAD
    lager:debug("requesting pin number to check mailbox"),
    EnterPass = cf_util:get_prompt(<<"vm-enter_pass">>),
    case whapps_call_command:b_play_and_collect_digits(<<"1">>, <<"6">>, EnterPass, <<"1">>, Call) of
=======
    ?LOG("requesting pin number to check mailbox"),
    case whapps_call_command:b_prompt_and_collect_digits(<<"1">>, <<"6">>, <<"vm-enter_pass">>, <<"1">>, Call) of
>>>>>>> 84d814fb
        {ok, Pin} ->
            lager:debug("caller entered a valid pin"),
            main_menu(Box, Call);
        {ok, _} ->
            lager:debug("invalid mailbox login"),
            _ = whapps_call_command:b_prompt(<<"vm-fail_auth">>, Call),
            check_mailbox(Box, IsOwner, Call, Loop + 1);
        _ ->
            ok
    end,
    ok.

%%--------------------------------------------------------------------
%% @private
%% @doc
%%
%% @end
%%--------------------------------------------------------------------
-spec find_mailbox/3 :: (#mailbox{}, whapps_call:call(), non_neg_integer()) -> ok.

find_mailbox(#mailbox{max_login_attempts=MaxLoginAttempts}, Call, Loop) when Loop > MaxLoginAttempts ->
    %% if we have exceeded the maximum loop attempts then terminate this call
    lager:debug("maximum number of invalid attempts to find mailbox"),
    whapps_call_command:b_prompt(<<"vm-abort">>, Call),
    ok;
find_mailbox(Box, Call, Loop) ->
<<<<<<< HEAD
    lager:debug("requesting mailbox number to check"),
    EnterBox = cf_util:get_prompt(<<"vm-enter_id">>),
    case whapps_call_command:b_play_and_collect_digits(<<"1">>, <<"6">>, EnterBox, <<"1">>, Call) of 
=======
    ?LOG("requesting mailbox number to check"),
    case whapps_call_command:b_prompt_and_collect_digits(<<"1">>, <<"6">>, <<"vm-enter_id">>, <<"1">>, Call) of 
>>>>>>> 84d814fb
        {ok, <<>>} -> find_mailbox(Box, Call, Loop + 1);
        {ok, Mailbox} ->
            BoxNum = try wh_util:to_integer(Mailbox) catch _:_ -> 0 end,
            %% find the voicemail box, by making a fake 'callflow data payload' we look for it now because if the
            %% caller is the owner, and the pin is not required then we skip requesting the pin
            ViewOptions = [{<<"key">>, BoxNum}],
            AccountDb = whapps_call:account_db(Call),
            case couch_mgr:get_results(AccountDb, {<<"vmboxes">>, <<"listing_by_mailbox">>}, ViewOptions) of
                {ok, []} ->
                    lager:debug("mailbox ~s doesnt exist", [Mailbox]),
                    find_mailbox(Box, Call, Loop + 1);
                {ok, [JObj]} ->
                    ReqBox = get_mailbox_profile(wh_json:from_list([{<<"id">>, wh_json:get_value(<<"id">>, JObj)}]), Call),
                    check_mailbox(ReqBox, Call, Loop);
                {ok, _} ->
                    lager:debug("mailbox ~s is ambiguous", [Mailbox]),
                    find_mailbox(Box, Call, Loop + 1);
                _E ->
                    lager:debug("failed to find mailbox ~s: ~p", [Mailbox, _E]),
                    find_mailbox(Box, Call, Loop + 1)
            end;
        _ -> ok       
    end,
    ok.

%%--------------------------------------------------------------------
%% @private
%% @doc
%%
%% @end
%%--------------------------------------------------------------------
-spec compose_voicemail/2 :: (#mailbox{}, whapps_call:call()) -> ok.
-spec compose_voicemail/3 :: (#mailbox{}, boolean(), whapps_call:call()) -> ok.

compose_voicemail(#mailbox{owner_id=OwnerId}=Box, Call) ->
    IsOwner = case whapps_call:kvs_fetch(owner_id, Call) of
                  <<>> -> false;
                  undefined -> false;
                  OwnerId -> true;
                  _Else -> false
              end,
    compose_voicemail(Box, IsOwner, Call).

compose_voicemail(#mailbox{check_if_owner=true}=Box, true, Call) ->
    lager:debug("caller is the owner of this mailbox"),
    lager:debug("overriding action as check (instead of compose)"),
    check_mailbox(Box, Call);
compose_voicemail(#mailbox{exists=false}, _, Call) ->
    lager:debug("attempted to compose voicemail for missing mailbox"),
    whapps_call_command:b_prompt(<<"vm-not_available_no_voicemail">>, Call),
    ok;
compose_voicemail(#mailbox{max_message_count=Count, message_count=Count}, _, Call) when Count /= 0->
    lager:debug("voicemail box is full, cannot hold more messages"),
    whapps_call_command:b_prompt(<<"vm-mailbox_full">>, Call),
    ok;
compose_voicemail(#mailbox{keys=#keys{login=Login}}=Box, _, Call) ->
    lager:debug("playing mailbox greeting to caller"),
    play_greeting(Box, Call),
    play_instructions(Box, Call),
    _NoopId = whapps_call_command:noop(Call),
    %% timeout after 5 min for saftey, so this process cant hang around forever
    case whapps_call_command:wait_for_application_or_dtmf(<<"noop">>, 300000) of
        {ok, _} -> 
            lager:debug("played greeting and instructions to caller, recording new message"),
            record_voicemail(tmp_file(), Box, Call);
        {dtmf, Digit} ->
            _ = whapps_call_command:b_flush(Call),
            case Digit of
                Login ->
                    lager:debug("caller pressed '~s', redirecting to check voicemail", [Login]), 
                    check_mailbox(Box, Call);
                _Else -> 
                    lager:debug("caller pressed unbound '~s', skip to recording new message", [_Else]), 
                    record_voicemail(tmp_file(), Box, Call)
            end;
        {error, R} -> 
            lager:debug("error while playing voicemail greeting: ~p", [R]),
            ok
    end,
    ok.

%%--------------------------------------------------------------------
%% @private
%% @doc
%%
%% @end
%%--------------------------------------------------------------------
-spec play_greeting/2 :: (#mailbox{}, whapps_call:call()) -> ne_binary() | ok.
play_greeting(#mailbox{skip_greeting=true}, _) ->
    ok;
play_greeting(#mailbox{unavailable_media_id=undefined, mailbox_number=Mailbox}, Call) ->
    lager:debug("mailbox has no greeting, playing the generic"),
    whapps_call_command:audio_macro([{prompt, <<"vm-person">>}
                                 ,{say,  Mailbox}
                                 ,{prompt, <<"vm-not_available">>}
                                ], Call);
play_greeting(#mailbox{unavailable_media_id = <<"local_stream://", _/binary>> = Id}, Call) ->
    lager:debug("mailbox has a greeting file on the softswitch: ~s", Id),
    whapps_call_command:play(Id, Call);
play_greeting(#mailbox{unavailable_media_id=Id}, Call) ->
    lager:debug("streaming mailbox greeting"),
    whapps_call_command:play(<<$/, (whapps_call:account_db(Call))/binary, $/, Id/binary>>, Call).

%%--------------------------------------------------------------------
%% @private
%% @doc
%%
%% @end
%%--------------------------------------------------------------------
-spec play_instructions/2 :: (#mailbox{}, whapps_call:call()) -> ne_binary() | ok.
play_instructions(#mailbox{skip_instructions=true}, _) ->
    ok;
play_instructions(#mailbox{skip_instructions=false}, Call) ->
    whapps_call_command:prompt(<<"vm-record_message">>, Call).

%%--------------------------------------------------------------------
%% @private
%% @doc
%%
%% @end
%%--------------------------------------------------------------------
-spec record_voicemail/3 :: (ne_binary(), #mailbox{}, whapps_call:call()) -> ok.
record_voicemail(AttachmentName, #mailbox{max_message_length=MaxMessageLength}=Box, Call) ->
    Tone = wh_json:from_list([{<<"Frequencies">>, [<<"440">>]}
                              ,{<<"Duration-ON">>, <<"500">>}
                              ,{<<"Duration-OFF">>, <<"100">>}
                             ]),
    whapps_call_command:tones([Tone], Call),
    lager:debug("composing new voicemail"),
    case whapps_call_command:b_record(AttachmentName, ?ANY_DIGIT, wh_util:to_binary(MaxMessageLength), Call) of
        {ok, Msg} ->
            Length = wh_json:get_integer_value(<<"Length">>, Msg, 0),
            case review_recording(AttachmentName, Box, Call) of
                {ok, record} ->
                    lager:debug("caller choose to re-record the message"),
                    record_voicemail(tmp_file(), Box, Call);
                {ok, save} ->
                    lager:debug("caller choose to save the message"),
                    new_message(AttachmentName, Length, Box, Call),
                    whapps_call_command:b_prompt(<<"vm-saved">>, Call);
                {ok, no_selection} ->
                    lager:debug("caller made no selection or hungup, saving the message"),
                    new_message(AttachmentName, Length, Box, Call),
                    whapps_call_command:b_prompt(<<"vm-saved">>, Call)
            end;
        {error, R} ->
            lager:debug("error while attempting to record a new message: ~p", [R]),
            ok
    end,
    ok.

%%--------------------------------------------------------------------
%% @private
%% @doc
%% @end
%%--------------------------------------------------------------------
-spec setup_mailbox/2 :: (#mailbox{}, whapps_call:call()) -> #mailbox{}.
setup_mailbox(Box, Call) ->
    lager:debug("starting voicemail configuration wizard"),
    {ok, _} = whapps_call_command:b_prompt(<<"vm-setup_intro">>, Call),
    lager:debug("prompting caller to set a pin"),
    change_pin(Box, Call),
    {ok, _} = whapps_call_command:b_prompt(<<"vm-setup_rec_greeting">>, Call),
    lager:debug("prompting caller to record an unavailable greeting"),
    Box1 = record_unavailable_greeting(tmp_file(), Box, Call),
    ok = update_doc(<<"is_setup">>, true, Box1, Call),
<<<<<<< HEAD
    lager:debug("voicemail configuration wizard is complete"),
    {ok, _} = whapps_call_command:b_play(<<"vm-setup_complete">>, Call),
=======
    ?LOG("voicemail configuration wizard is complete"),
    {ok, _} = whapps_call_command:b_prompt(<<"vm-setup_complete">>, Call),
>>>>>>> 84d814fb
    Box1#mailbox{is_setup=true}.

%%--------------------------------------------------------------------
%% @private
%% @doc
%%
%% @end
%%--------------------------------------------------------------------
-spec main_menu/2 :: (#mailbox{}, whapps_call:call()) ->  ok.
-spec main_menu/3 :: (#mailbox{}, whapps_call:call(), non_neg_integer()) -> ok.

main_menu(#mailbox{is_setup=false}=Box, Call) ->
    main_menu(setup_mailbox(Box, Call), Call, 1);
main_menu(Box, Call) ->
    main_menu(Box, Call, 1).

main_menu(_, Call, Loop) when Loop > 4 ->
    %% If there have been too may loops with no action from the caller this
    %% is likely a abandonded channel, terminate
    lager:debug("entered main menu with too many invalid entries"),
    whapps_call_command:b_prompt(<<"vm-goodbye">>, Call),
    ok;
main_menu(#mailbox{owner_id=OwnerId, keys=#keys{hear_new=HearNew, hear_saved=HearSaved, configure=Configure, exit=Exit}}=Box, Call, Loop) ->
    lager:debug("playing mailbox main menu"),
    whapps_call_command:b_flush(Call),
    AccountDb = whapps_call:account_db(Call),
    Messages = get_messages(Box, Call),
    New = count_messages(Messages, ?FOLDER_NEW),
    Saved = count_messages(Messages, ?FOLDER_SAVED),
    lager:debug("mailbox has ~p new and ~p saved messages", [New, Saved]),
    NoopId = whapps_call_command:audio_macro(message_count_prompts(New, Saved) 
                                         ++ [{prompt, <<"vm-main_menu">>}], Call),
    case whapps_call_command:collect_digits(1, 5000, 2000, NoopId, Call) of
        {error, _} -> 
            lager:debug("error during mailbox main menu"),
            cf_util:update_mwi(OwnerId, AccountDb),
            ok;
        {ok, Exit} -> 
            lager:debug("user choose to exit voicemail menu"),
            cf_util:update_mwi(OwnerId, AccountDb),
            ok;
        {ok, HearNew} ->
            lager:debug("playing all messages in folder: ~s", [?FOLDER_NEW]),
            Folder = get_folder(Messages, ?FOLDER_NEW),
            case play_messages(Folder, length(Folder), Box, Call) of
                ok -> ok;
                _Else -> main_menu(Box, Call)
            end;
        {ok, HearSaved} ->
            lager:debug("playing all messages in folder: ~s", [?FOLDER_SAVED]),
            Folder = get_folder(Messages, ?FOLDER_SAVED),
            case play_messages(Folder, length(Folder), Box, Call) of
                ok -> ok;
                _Else ->  main_menu(Box, Call)
            end;
        {ok, Configure} ->
            lager:debug("caller choose to change their mailbox configuration"),
            case config_menu(Box, Call) of
                ok -> ok;
                Else -> main_menu(Else, Call)
            end;
        _ ->
            main_menu(Box, Call, Loop + 1)
    end.

%%--------------------------------------------------------------------
%% @private
%% @doc
%%
%% @end
%%--------------------------------------------------------------------
-spec message_count_prompts/2 :: (integer(), integer()) -> proplist().
message_count_prompts(0, 0) ->
    [{prompt, <<"vm-no_messages">>}];
message_count_prompts(1, 0) ->
    [{prompt, <<"vm-you_have">>}
     ,{say, <<"1">>}
     ,{prompt, <<"vm-new_message">>}
    ];
message_count_prompts(0, 1) ->
    [{prompt, <<"vm-you_have">>}
     ,{say, <<"1">>}
     ,{prompt, <<"vm-saved_message">>}
    ];
message_count_prompts(1, 1) ->
    [{prompt, <<"vm-you_have">>}
     ,{say, <<"1">>}
     ,{prompt, <<"vm-new_and">>}
     ,{say, <<"1">>}
     ,{prompt, <<"vm-saved_message">>}
    ];
message_count_prompts(New, 0) ->
    [{prompt, <<"vm-you_have">>}
     ,{say, wh_util:to_binary(New), <<"number">>}
     ,{prompt, <<"vm-new_messages">>}
    ];
message_count_prompts(New, 1) ->
    [{prompt, <<"vm-you_have">>}
     ,{say, wh_util:to_binary(New), <<"number">>}
     ,{prompt, <<"vm-new_and">>}
     ,{say, <<"1">>}
     ,{prompt, <<"vm-saved_message">>}
    ];
message_count_prompts(0, Saved) ->
    [{prompt, <<"vm-you_have">>}
     ,{say, wh_util:to_binary(Saved), <<"number">>}
     ,{prompt, <<"vm-saved_messages">>}
    ];
message_count_prompts(1, Saved) ->
    [{prompt, <<"vm-you_have">>}
     ,{say, <<"1">>}
     ,{prompt, <<"vm-new_and">>}
     ,{say, wh_util:to_binary(Saved), <<"number">>}
     ,{prompt, <<"vm-saved_messages">>}
    ];
message_count_prompts(New, Saved) ->
    [{prompt, <<"vm-you_have">>}
     ,{say, wh_util:to_binary(New), <<"number">>}
     ,{prompt, <<"vm-new_and">>}
     ,{say, wh_util:to_binary(Saved), <<"number">>}
     ,{prompt, <<"vm-saved_messages">>}
    ].

%%--------------------------------------------------------------------
%% @private
%% @doc
%% Plays back a message then the menu, and continues to loop over the
%% menu utill
%% @end
%%--------------------------------------------------------------------
-spec play_messages/4 :: (wh_json:json_objects(), non_neg_integer(), #mailbox{}, whapps_call:call()) -> 'ok' | 'complete'.
play_messages([H|T]=Messages, Count, #mailbox{timezone=Timezone}=Box, Call) ->
    Message = get_message(H, Call),
    lager:debug("playing mailbox message ~p (~s)", [Count, Message]),
    Prompt = [{prompt, <<"vm-message_number">>}
              ,{say, wh_util:to_binary(Count - length(Messages) + 1), <<"number">>}
              ,{play, Message}
              ,{prompt, <<"vm-received">>}
              ,{say,  get_unix_epoch(wh_json:get_value(<<"timestamp">>, H), Timezone), <<"current_date_time">>}
              ,{prompt, <<"vm-message_menu">>}
             ],
    case message_menu(Prompt, Box, Call) of
        {ok, keep} ->
            lager:debug("caller choose to save the message"),
            whapps_call_command:b_prompt(<<"vm-saved">>, Call),
            set_folder(?FOLDER_SAVED, H, Box, Call),
            play_messages(T, Count, Box, Call);
        {ok, delete} ->
            lager:debug("caller choose to delete the message"),
            whapps_call_command:b_prompt(<<"vm-deleted">>, Call),
            set_folder(?FOLDER_DELETED, H, Box, Call),
            play_messages(T, Count, Box, Call);
        {ok, return} ->
            lager:debug("caller choose to return to the main menu"),
            whapps_call_command:b_prompt(<<"vm-saved">>, Call),
            set_folder(?FOLDER_SAVED, H, Box, Call),
            complete;
        {ok, replay} ->
            lager:debug("caller choose to replay"),
            play_messages(Messages, Count, Box, Call);
        {error, _} ->
            lager:debug("error during message playback"),
            ok
    end;
play_messages([], _, _, _) ->
    lager:debug("all messages in folder played to caller"),
    complete.

%%--------------------------------------------------------------------
%% @private
%% @doc
%% Loops over the message menu after the first play back util the
%% user provides a valid option
%% @end
%%--------------------------------------------------------------------
-type message_menu_returns() :: {'ok', 'keep' | 'delete' | 'return' | 'replay'}.

-spec message_menu/2 :: (#mailbox{}, whapps_call:call()) ->
                                {'error', 'channel_hungup' | 'channel_unbridge' | wh_json:json_object()} | message_menu_returns().
-spec message_menu/3 :: ([whapps_call_command:audio_macro_prompt(),...], #mailbox{}, whapps_call:call()) ->
                                {'error', 'channel_hungup' | 'channel_unbridge' | wh_json:json_object()} | message_menu_returns().
message_menu(Box, Call) ->
    message_menu([{prompt, <<"vm-message_menu">>}], Box, Call).
message_menu(Prompt, #mailbox{keys=#keys{replay=Replay, keep=Keep,
                                         delete=Delete, return_main=ReturnMain}}=Box, Call) ->
    lager:debug("playing message menu"),
    NoopId = whapps_call_command:audio_macro(Prompt, Call),
    case whapps_call_command:collect_digits(1, 5000, 2000, NoopId, Call)of
        {ok, Keep} -> {ok, keep};
        {ok, Delete} -> {ok, delete};
        {ok, ReturnMain} -> {ok, return};
        {ok, Replay} -> {ok, replay};
        {error, _}=E -> E;
        _ -> message_menu(Box, Call)
    end.

%%--------------------------------------------------------------------
%% @private
%% @doc
%%
%% @end
%%--------------------------------------------------------------------
-spec config_menu/2 :: (#mailbox{}, whapps_call:call()) -> ok | #mailbox{}.
-spec config_menu/3 :: (#mailbox{}, whapps_call:call(), pos_integer()) -> ok | #mailbox{}.

config_menu(Box, Call) ->
    config_menu(Box, Call, 1).

config_menu(#mailbox{keys=#keys{rec_unavailable=RecUnavailable, rec_name=RecName
                                ,set_pin=SetPin, return_main=ReturnMain}}=Box, Call, Loop) when Loop < 4 ->
    lager:debug("playing mailbox configuration menu"),
    {ok, _} = whapps_call_command:b_flush(Call),
    case whapps_call_command:b_prompt_and_collect_digit(<<"vm-settings_menu">>, Call) of
        {ok, RecUnavailable} ->
            lager:debug("caller choose to record their unavailable greeting"),
            case record_unavailable_greeting(tmp_file(), Box, Call) of
                ok -> ok;
                Else -> config_menu(Else, Call)
            end;
        {ok, RecName} ->
            lager:debug("caller choose to record their name"),
            case record_name(tmp_file(), Box, Call) of
                ok -> ok;
                Else -> config_menu(Else, Call)
            end;
        {ok, SetPin} ->
            lager:debug("caller choose to change their pin"),
            case change_pin(Box, Call) of
                ok -> ok;
                _Else -> config_menu(Box, Call)
            end;
        {ok, ReturnMain} ->
            lager:debug("caller choose to return to the main menu"),
            Box;
        %% Bulk delete -> delete all voicemails
        %% Reset -> delete all voicemails, greetings, name, and reset pin
        {ok, _} ->
            config_menu(Box, Call, Loop + 1);
        _ -> ok
    end.

%%--------------------------------------------------------------------
%% @private
%% @doc
%%
%% @end
%%--------------------------------------------------------------------
-spec record_unavailable_greeting/3 :: (ne_binary(), #mailbox{}, whapps_call:call()) -> ok | #mailbox{}.
record_unavailable_greeting(AttachmentName, #mailbox{unavailable_media_id=undefined}=Box, Call) ->
    MediaId = recording_media_doc(<<"unavailable greeting">>, Box, Call),
    record_unavailable_greeting(AttachmentName, Box#mailbox{unavailable_media_id=MediaId}, Call);
record_unavailable_greeting(AttachmentName, #mailbox{unavailable_media_id=MediaId}=Box, Call) ->
    lager:debug("recording unavailable greeting  as ~s", [AttachmentName]),
    Tone = wh_json:from_list([{<<"Frequencies">>, [<<"440">>]}
                              ,{<<"Duration-ON">>, <<"500">>}
                              ,{<<"Duration-OFF">>, <<"100">>}
                             ]),
    _NoopId = whapps_call_command:audio_macro([{prompt, <<"vm-record_greeting">>}
                                           ,{tones, [Tone]}
                                          ], Call),
    whapps_call_command:b_record(AttachmentName, Call),
    case review_recording(AttachmentName, Box, Call) of
        {ok, record} ->
            record_unavailable_greeting(tmp_file(), Box, Call);
        {ok, save} ->
            store_recording(AttachmentName, MediaId, Call),
            ok = update_doc([<<"media">>, <<"unavailable">>], MediaId, Box, Call),
            whapps_call_command:b_prompt(<<"vm-saved">>, Call),
            Box;
        {ok, no_selection} ->
            whapps_call_command:b_prompt(<<"vm-deleted">>, Call),
            ok;
        {error, _} -> ok
    end.

%%--------------------------------------------------------------------
%% @private
%% @doc
%%
%% @end
%%--------------------------------------------------------------------
-spec record_name/3 :: (ne_binary(), #mailbox{}, whapps_call:call()) -> ok | #mailbox{}.
record_name(AttachmentName, #mailbox{name_media_id=undefined}=Box, Call) ->
    MediaId = recording_media_doc(<<"users name">>, Box, Call),
    record_name(AttachmentName, Box#mailbox{name_media_id=MediaId}, Call);
record_name(AttachmentName, #mailbox{name_media_id=MediaId}=Box, Call) ->
    lager:debug("recording name as ~s", [AttachmentName]),
    Tone = wh_json:from_list([{<<"Frequencies">>, [<<"440">>]}
                              ,{<<"Duration-ON">>, <<"500">>}
                              ,{<<"Duration-OFF">>, <<"100">>}
                             ]),
    _NoopId = whapps_call_command:audio_macro([{play,  <<"vm-record_name">>}
                                           ,{tones, [Tone]}
                                          ], Call),
    whapps_call_command:b_record(AttachmentName, Call),
    case review_recording(AttachmentName, Box, Call) of
        {ok, record} ->
            record_name(tmp_file(), Box, Call);
        {ok, save} ->
            store_recording(AttachmentName, MediaId, Call),
            ok = update_doc([<<"media">>, <<"name">>], MediaId, Box, Call),
            whapps_call_command:b_prompt(<<"vm-saved">>, Call),
            Box;
        {ok, no_selection} ->
            whapps_call_command:b_prompt(<<"vm-deleted">>, Call),
            ok;
        {error, _} -> ok
    end.

%%--------------------------------------------------------------------
%% @private
%% @doc
%%
%% @end
%%--------------------------------------------------------------------
-spec change_pin/2 :: (#mailbox{}, whapps_call:call()) -> ok | #mailbox{}.
change_pin(#mailbox{mailbox_id=Id}=Box, Call) ->
    lager:debug("requesting new mailbox pin number"),
    try
<<<<<<< HEAD
        EnterNewPin = cf_util:prompts(<<"vm-enter_new_pin">>),
        {ok, Pin} = whapps_call_command:b_play_and_collect_digits(<<"1">>, <<"6">>, EnterNewPin, <<"1">>, Call),
        lager:debug("collected first pin"),
        ReenterNewPin = cf_util:prompts(<<"vm-enter_new_pin_confirm">>),
        {ok, Pin} = whapps_call_command:b_play_and_collect_digits(<<"1">>, <<"6">>, ReenterNewPin, <<"1">>, Call),
        lager:debug("collected second pin"),
=======
        {ok, Pin} = whapps_call_command:b_prompt_and_collect_digits(<<"1">>, <<"6">>, <<"vm-enter_new_pin">>, <<"1">>, Call),
        ?LOG("collected first pin"),
        {ok, Pin} = whapps_call_command:b_prompt_and_collect_digits(<<"1">>, <<"6">>, <<"vm-enter_new_pin_confirm">>, <<"1">>, Call),
        ?LOG("collected second pin"),
>>>>>>> 84d814fb
        if byte_size(Pin) == 0 -> throw(pin_empty); true -> ok end,
        lager:debug("entered pin is not empty"),
        AccountDb = whapps_call:account_db(Call),
        {ok, JObj} = couch_mgr:open_doc(AccountDb, Id),
        {ok, _} = couch_mgr:save_doc(AccountDb, wh_json:set_value(<<"pin">>, Pin, JObj)),
        {ok, _} = whapps_call_command:b_prompt(<<"vm-pin_set">>, Call),
        lager:debug("updated mailbox pin number"),
        Box
    catch
        _:_ ->
            lager:debug("new pin was invalid, trying again"),
            case whapps_call_command:b_prompt(<<"vm-pin_invalid">>, Call) of
                {ok, _} -> change_pin(Box, Call);
                _ -> ok
            end
    end.

%%--------------------------------------------------------------------
%% @private
%% @doc
%% @end
%%--------------------------------------------------------------------
-spec new_message/4 :: (ne_binary(), pos_integer(), #mailbox{}, whapps_call:call()) -> ok.
new_message(AttachmentName, Length, #mailbox{mailbox_id=Id, owner_id=OwnerId}=Box, Call) ->
    lager:debug("saving new ~bms voicemail message and metadata", [Length]),
    CallID = cf_exe:callid(Call),
    AccountDb = whapps_call:account_db(Call),
    MediaId = message_media_doc(AccountDb, Box),
    {ok, StoreJObj} = store_recording(AttachmentName, MediaId, Call),

    Status = wh_json:get_value([<<"Application-Response">>, <<"Status-Code">>], StoreJObj),
    Loc = wh_json:get_value([<<"Application-Response">>, <<"Headers">>, <<"Location">>], StoreJObj),
    lager:debug("stored voicemail message (~s) ~s", [Status, Loc]),

    Tstamp = new_timestamp(),
    Metadata = wh_json:from_list([{<<"timestamp">>, Tstamp}
                                  ,{<<"from">>, whapps_call:from(Call)}
                                  ,{<<"to">>, whapps_call:to(Call)}
                                  ,{<<"caller_id_number">>, whapps_call:caller_id_number(Call)}
                                  ,{<<"caller_id_name">>, whapps_call:caller_id_name(Call)}
                                  ,{<<"call_id">>, CallID}
                                  ,{<<"folder">>, ?FOLDER_NEW}
                                  ,{<<"length">>, Length}
                                  ,{<<"media_id">>, MediaId}
                                 ]),
    {ok, _} = save_metadata(Metadata, AccountDb, Id),
    lager:debug("stored voicemail metadata for ~s", [MediaId]),

    wapi_notifications:publish_voicemail([{<<"From-User">>, whapps_call:from_user(Call)}
                                          ,{<<"From-Realm">>, whapps_call:from_realm(Call)}
                                          ,{<<"To-User">>, whapps_call:to_user(Call)}
                                          ,{<<"To-Realm">>, whapps_call:to_realm(Call)}
                                          ,{<<"Account-DB">>, AccountDb}
                                          ,{<<"Voicemail-Box">>, Id}
                                          ,{<<"Voicemail-Name">>, MediaId}
                                          ,{<<"Caller-ID-Number">>, whapps_call:caller_id_number(Call)}
                                          ,{<<"Caller-ID-Name">>, whapps_call:caller_id_name(Call)}
                                          ,{<<"Voicemail-Timestamp">>, Tstamp}
                                          ,{<<"Voicemail-Length">>, Length}
                                          ,{<<"Call-ID">>, CallID}
                                          | wh_api:default_headers(?APP_NAME, ?APP_VERSION)
                                         ]),
    cf_util:update_mwi(OwnerId, AccountDb).

%%--------------------------------------------------------------------
%% @private
%% @doc
%% @end
%%--------------------------------------------------------------------
-spec save_metadata/3 :: (wh_json:json_object(), ne_binary(), ne_binary()) -> {'ok', wh_json:json_object()} | {'error', atom()}.
save_metadata(NewMessage, Db, Id) ->
    {ok, JObj} = couch_mgr:open_doc(Db, Id),
    Messages = wh_json:get_value([<<"messages">>], JObj, []),
    case has_message_meta(wh_json:get_value(<<"call_id">>, NewMessage), Messages) of
        true ->
            lager:debug("message meta already exists in VM Messages"),
            {ok, JObj};
        false ->
            case couch_mgr:save_doc(Db, wh_json:set_value([<<"messages">>], [NewMessage | Messages], JObj)) of
                {error, conflict} ->
                    lager:debug("saving resulted in a conflict, trying again"),
                    save_metadata(NewMessage, Db, Id);
                {ok, _}=Ok -> Ok;
                {error, R}=E ->
                    lager:debug("error while storing voicemail metadata: ~p", [R]),
                    E
            end
    end.

-spec has_message_meta/2 :: (ne_binary(), wh_json:json_objects()) -> boolean().
has_message_meta(_, []) -> false;
has_message_meta(NewMsgCallId, Messages) ->
    lists:any(fun(Msg) -> wh_json:get_value(<<"call_id">>, Msg) =:= NewMsgCallId end, Messages).

%%--------------------------------------------------------------------
%% @private
%% @doc
%% Fetches the mailbox parameters from the datastore and loads the
%% mailbox record
%% @end
%%--------------------------------------------------------------------
-spec get_mailbox_profile/2 :: (wh_json:json_object(), whapps_call:call()) -> #mailbox{}.
get_mailbox_profile(Data, Call) ->
    Id = wh_json:get_value(<<"id">>, Data),
    AccountDb = whapps_call:account_db(Call),
    case get_mailbox_doc(AccountDb, Id, whapps_call:kvs_fetch(cf_capture_group, Call)) of
        {ok, JObj} ->
            MailboxId = wh_json:get_value(<<"_id">>, JObj),
            lager:debug("loaded voicemail box ~s", [MailboxId]),
            Default = #mailbox{},
            %% dont check if the voicemail box belongs to the owner (by default) if the call was not
            %% specificly to him, IE: calling a ring group and going to voicemail should not check
            LastAct = whapps_call:kvs_fetch(cf_last_action, Call),
            CheckIfOwner = ((undefined =:= LastAct) orelse (cf_device =:= LastAct)),
            #mailbox{mailbox_id = MailboxId
                     ,skip_instructions =
                         wh_json:is_true(<<"skip_instructions">>, JObj, Default#mailbox.skip_instructions)
                     ,skip_greeting =
                         wh_json:is_true(<<"skip_greeting">>, JObj, Default#mailbox.skip_greeting)
                     ,pin =
                         wh_json:get_binary_value(<<"pin">>, JObj, <<>>)
                     ,timezone =
                         wh_json:get_value(<<"timezone">>, JObj, Default#mailbox.timezone)
                     ,mailbox_number =
                         wh_json:get_binary_value(<<"mailbox">>, JObj, whapps_call:request_user(Call))
                     ,require_pin =
                         wh_json:is_true(<<"require_pin">>, JObj)
                     ,check_if_owner =
                         wh_json:is_true(<<"check_if_owner">>, JObj, CheckIfOwner)
                     ,unavailable_media_id =
                         wh_json:get_ne_value([<<"media">>, <<"unavailable">>], JObj)
                     ,name_media_id =
                         wh_json:get_ne_value([<<"media">>, <<"name">>], JObj)
                     ,owner_id =
                         wh_json:get_ne_value(<<"owner_id">>, JObj)
                     ,is_setup =
                         wh_json:is_true(<<"is_setup">>, JObj, false)
                     ,max_message_count =
                         wh_json:get_integer_value(<<"max_message_count">>, JObj, ?MAILBOX_DEFAULT_SIZE)
                     ,max_message_length =
                         find_max_message_length([Data, JObj])
                     ,message_count =
                         length(wh_json:get_value(<<"messages">>, JObj, []))
                     ,exists = true
                    };
        {error, R} ->
            lager:debug("failed to load voicemail box ~s, ~p", [Id, R]),
            #mailbox{}
    end.

%%--------------------------------------------------------------------
%% @private
%% @doc
%%
%% @end
%%--------------------------------------------------------------------
-spec get_mailbox_doc/3 :: (binary(), undefined | binary(), undefined | binary()) -> {ok, wh_json:json_object()} | {error, term()}.
get_mailbox_doc(Db, Id, CaptureGroup) ->
    CGIsEmpty = wh_util:is_empty(CaptureGroup),
    case wh_util:is_empty(Id) of 
        false -> couch_mgr:open_doc(Db, Id);
        true when not CGIsEmpty -> 
            Opts = [{<<"key">>, CaptureGroup}, {<<"include_docs">>, true}], 
            case couch_mgr:get_results(Db, {<<"cf_attributes">>, <<"mailbox_number">>}, Opts) of
                {ok, []} -> {error, not_found};
                {ok, [JObj|_]} -> {ok, wh_json:get_value(<<"doc">>, JObj, wh_json:new())};
                Else -> Else
            end;
        true ->
            {error, "ID and capture group is empty, what voicemail box do you want?"}
    end.
            
%%--------------------------------------------------------------------
%% @private
%% @doc
%%
%% @end
%%--------------------------------------------------------------------
-spec review_recording/3 :: (ne_binary(), #mailbox{}, whapps_call:call()) -> {'ok', 'record' | 'save' | 'no_selection'}.
-spec review_recording/4 :: (ne_binary(), #mailbox{}, whapps_call:call(), pos_integer()) -> {'ok', 'record' | 'save' | 'no_selection'}.

review_recording(AttachmentName, Box, Call) ->
    review_recording(AttachmentName, Box, Call, 1).

review_recording(_, _, _, Loop) when Loop > 4 ->
    {ok, no_selection};
review_recording(AttachmentName, #mailbox{keys=#keys{listen=Listen, save=Save, record=Record}}=Box, Call, Loop) ->
<<<<<<< HEAD
    lager:debug("playing recording review options"),
    case whapps_call_command:b_play_and_collect_digit(<<"vm-review_recording">>, Call) of
=======
    ?LOG("playing recording review options"),
    case whapps_call_command:b_prompt_and_collect_digit(<<"vm-review_recording">>, Call) of
>>>>>>> 84d814fb
        {ok, Listen} ->
            lager:debug("caller choose to replay the recording"),
            _ = whapps_call_command:b_play(AttachmentName, Call),
            review_recording(AttachmentName, Box, Call);
        {ok, Record} ->
            lager:debug("caller choose to re-record"),
            {ok, record};
        {ok, Save} ->
            lager:debug("caller choose to save the recording"),
            {ok, save};
        {error, _} ->
            lager:debug("error while waiting for review selection"),
            {ok, no_selection};
        _ ->
            review_recording(AttachmentName, Box, Call, Loop + 1)
    end.

%%--------------------------------------------------------------------
%% @private
%% @doc
%% @end
%%--------------------------------------------------------------------
-spec store_recording/3 :: (ne_binary(), ne_binary(), whapps_call:call()) -> {'ok', wh_json:json_object()} | {'error', wh_json:json_object()}.
store_recording(AttachmentName, MediaId, Call) ->
    lager:debug("storing recording ~s as media ~s", [AttachmentName, MediaId]),
    ok = update_doc(<<"content_type">>, <<"audio/mpeg">>, MediaId, Call),
    whapps_call_command:b_store(AttachmentName, get_new_attachment_url(AttachmentName, MediaId, Call), Call).

%%--------------------------------------------------------------------
%% @private
%% @doc
%% @end
%%--------------------------------------------------------------------
-spec get_new_attachment_url/3 :: (ne_binary(), ne_binary(), whapps_call:call()) -> ne_binary().
get_new_attachment_url(AttachmentName, MediaId, Call) ->
    AccountDb = whapps_call:account_db(Call),
    _ = case couch_mgr:open_doc(AccountDb, MediaId) of
            {ok, JObj} ->
                case wh_json:get_keys(wh_json:get_value(<<"_attachments">>, JObj, wh_json:new())) of
                    [] -> ok;
                    Existing -> [couch_mgr:delete_attachment(AccountDb, MediaId, Attach) || Attach <- Existing]
                end;
            {error, _} -> ok
        end,
    Rev = case couch_mgr:lookup_doc_rev(AccountDb, MediaId) of
              {ok, R} -> <<"?rev=", R/binary>>;
              _ -> <<>>
          end,

    list_to_binary([couch_mgr:get_url(), AccountDb, "/", MediaId, "/", AttachmentName, Rev]).

%%--------------------------------------------------------------------
%% @private
%% @doc
%% @end
%%--------------------------------------------------------------------
-spec message_media_doc/2 :: (ne_binary(), #mailbox{}) -> ne_binary().
message_media_doc(Db, #mailbox{mailbox_number=BoxNum, mailbox_id=Id, timezone=Timezone}) ->
    UtcDateTime = calendar:gregorian_seconds_to_datetime(wh_util:current_tstamp()),
    {{Y,M,D},{H,I,S}} = localtime:utc_to_local(UtcDateTime, wh_util:to_list(Timezone)),
    Name = list_to_binary(["mailbox ", BoxNum, " message "
                           ,wh_util:to_binary(M), "-", wh_util:to_binary(D), "-", wh_util:to_binary(Y)
                           ," " , wh_util:to_binary(H), ":", wh_util:to_binary(I), ":", wh_util:to_binary(S)
                          ]),
    Props = [{<<"name">>, Name}
             ,{<<"description">>, <<"voicemail message media">>}
             ,{<<"source_type">>, <<"voicemail">>}
             ,{<<"source_id">>, Id}
             ,{<<"content_type">>, <<"audio/mpeg">>}
             ,{<<"media_type">>, <<"mp3">>}
             ,{<<"streamable">>, true}],
    Doc = wh_doc:update_pvt_parameters(wh_json:from_list(Props), Db, [{type, <<"private_media">>}]),
    {ok, JObj} = couch_mgr:save_doc(Db, Doc),
    wh_json:get_value(<<"_id">>, JObj).

%%--------------------------------------------------------------------
%% @private
%% @doc
%% @end
%%--------------------------------------------------------------------
-spec recording_media_doc/3 :: (ne_binary(), #mailbox{}, whapps_call:call()) -> ne_binary().
recording_media_doc(Recording, #mailbox{mailbox_number=BoxNum, mailbox_id=Id}, Call) ->
    AccountDb = whapps_call:account_db(Call),
    Name = list_to_binary(["mailbox ", BoxNum, " ", Recording]),
    Props = [{<<"name">>, Name}
             ,{<<"description">>, <<"voicemail recorded/prompt media">>}
             ,{<<"source_type">>, <<"voicemail">>}
             ,{<<"source_id">>, Id}
             ,{<<"content_type">>, <<"audio/mpeg">>}
             ,{<<"media_type">>, <<"mp3">>}
             ,{<<"streamable">>, true}],
    Doc = wh_doc:update_pvt_parameters(wh_json:from_list(Props), AccountDb, [{type, <<"media">>}]),
    {ok, JObj} = couch_mgr:save_doc(AccountDb, Doc),
    wh_json:get_value(<<"_id">>, JObj).


%%--------------------------------------------------------------------
%% @private
%% @doc
%% @end
%%--------------------------------------------------------------------
-spec get_messages/2 :: (#mailbox{}, whapps_call:call()) -> wh_json:json_objects().
get_messages(#mailbox{mailbox_id=Id}, Call) ->
    AccountDb = whapps_call:account_db(Call),
    case couch_mgr:open_doc(AccountDb, Id) of
        {ok, JObj} -> wh_json:get_value(<<"messages">>, JObj, []);
        _ -> []
    end.

%%--------------------------------------------------------------------
%% @private
%% @doc
%%
%% @end
%%--------------------------------------------------------------------
-spec get_message/2 :: (wh_json:json_object(), whapps_call:call()) -> ne_binary().
get_message(Message, Call) ->
    MediaId = wh_json:get_value(<<"media_id">>, Message),
    list_to_binary(["/", whapps_call:account_db(Call), "/", MediaId]).

%%--------------------------------------------------------------------
%% @private
%% @doc
%%
%% @end
%%--------------------------------------------------------------------
-spec count_messages/2 :: (wh_json:json_objects(), ne_binary()) -> non_neg_integer().
count_messages(Messages, Folder) ->
    lists:sum([1 || Message <- Messages, wh_json:get_value(<<"folder">>, Message) =:= Folder]).

%%--------------------------------------------------------------------
%% @private
%% @doc
%%
%% @end
%%--------------------------------------------------------------------
-spec get_folder/2 :: (wh_json:json_objects(), ne_binary()) -> wh_json:json_objects().
get_folder(Messages, Folder) ->
    [M || M <- Messages, wh_json:get_value(<<"folder">>, M) =:= Folder].

%%--------------------------------------------------------------------
%% @private
%% @doc
%%
%% @end
%%--------------------------------------------------------------------
-spec set_folder/4 :: (ne_binary(), wh_json:json_object(), #mailbox{}, whapps_call:call()) -> no_return().
set_folder(Folder, Message, Box, Call) ->
    lager:debug("setting folder for message to ~s", [Folder]),
    not (wh_json:get_value(<<"folder">>, Message) =:= Folder) andalso
        update_folder(Folder, wh_json:get_value(<<"media_id">>, Message), Box, Call).

%%--------------------------------------------------------------------
%% @private
%% @doc
%%
%% @end
%%--------------------------------------------------------------------
-spec update_folder/4 :: (ne_binary(), ne_binary(), #mailbox{}, whapps_call:call()) -> {ok, wh_json:json_object()} | {error, term()}.
update_folder(_, undefined, _, _) ->
    {error, attachment_undefined};
update_folder(Folder, MediaId, #mailbox{mailbox_id=Id}=Mailbox, Call) ->
    AccountDb = whapps_call:account_db(Call),
    Folder =:= ?FOLDER_DELETED andalso update_doc(<<"pvt_deleted">>, true, MediaId, AccountDb),
    case couch_mgr:open_doc(AccountDb, Id) of
        {ok, JObj} ->
            Messages = [ update_folder1(Message, Folder, MediaId, wh_json:get_value(<<"media_id">>, Message))
                         || Message <- wh_json:get_value(<<"messages">>, JObj, []) ],
            case couch_mgr:save_doc(AccountDb, wh_json:set_value(<<"messages">>, Messages, JObj)) of
                {error, conflict} ->
                    update_folder(Folder, MediaId, Mailbox, Call);
                {ok, _}=OK ->
                    OK;
                {error, R}=E ->
                    lager:debug("error while updating folder ~s ~p", [Folder, R]),
                    E
            end;
        {error, R}=E ->
            lager:debug("failed ot open mailbox ~s: ~p", [Id, R]),
            E
    end.

update_folder1(Message, Folder, MediaId, MediaId) ->
    wh_json:set_value(<<"folder">>, Folder, Message);
update_folder1(Message, _, _, _) ->
    Message.

%%--------------------------------------------------------------------
%% @private
%% @doc
%%
%% @end
%%--------------------------------------------------------------------
-spec update_doc/4 :: (list() | binary(), list() | binary(), #mailbox{}, whapps_call:call()) -> 'ok' | {'error', atom()}.

update_doc(Key, Value, #mailbox{mailbox_id=Id}, Db) ->
    update_doc(Key, Value, Id, Db);
update_doc(Key, Value, Id, Call) when is_tuple(Call) ->
    update_doc(Key, Value, Id, whapps_call:account_db(Call));
update_doc(Key, Value, Id, Db) ->
    case couch_mgr:open_doc(Db, Id) of
        {ok, JObj} ->
            case couch_mgr:save_doc(Db, wh_json:set_value(Key, Value, JObj)) of
                {error, conflict} ->
                    update_doc(Key, Value, Id, Db);
                {ok, _} ->
                    ok;
                {error, R}=E ->
                    lager:debug("unable to update ~s in ~s, ~p", [Id, Db, R]),
                    E
            end;
        {error, R}=E ->
            lager:debug("unable to update ~s in ~s, ~p", [Id, Db, R]),
            E
    end.

%%--------------------------------------------------------------------
%% @private
%% @doc
%% @end
%%--------------------------------------------------------------------
-spec tmp_file/0 :: () -> ne_binary().
tmp_file() ->
     <<(wh_util:to_hex_binary(crypto:rand_bytes(16)))/binary, ".mp3">>.

%%--------------------------------------------------------------------
%% @private
%% @doc
%% Returns the Universal Coordinated Time (UTC) reported by the
%% underlying operating system (local time is used if universal
%% time is not available) as number of gregorian seconds starting
%% with year 0.
%% @end
%%--------------------------------------------------------------------
-spec new_timestamp/0 :: () -> ne_binary().
new_timestamp() ->
    wh_util:to_binary(wh_util:current_tstamp()).

%%--------------------------------------------------------------------
%% @private
%% @doc
%% Accepts Universal Coordinated Time (UTC) and convert it to binary
%% encoded Unix epoch in the provided timezone
%% @end
%%--------------------------------------------------------------------
-spec get_unix_epoch/2 :: (ne_binary(), ne_binary()) -> ne_binary().
get_unix_epoch(Epoch, Timezone) ->
    UtcDateTime = calendar:gregorian_seconds_to_datetime(wh_util:to_integer(Epoch)),
    LocalDateTime = localtime:utc_to_local(UtcDateTime, wh_util:to_list(Timezone)),
    wh_util:to_binary(calendar:datetime_to_gregorian_seconds(LocalDateTime) - ?UNIX_EPOCH_IN_GREGORIAN).

%%--------------------------------------------------------------------
%% @private
%% @doc
%% 
%% @end
%%--------------------------------------------------------------------
-spec find_max_message_length/1 :: (wh_json:json_objects()) -> pos_integer().
find_max_message_length([JObj | T]) ->
    case wh_json:get_integer_value(<<"max_message_length">>, JObj) of
        Len when is_integer(Len) andalso Len > 0 -> Len;
        _ -> find_max_message_length(T)
    end;
find_max_message_length([]) ->
    whapps_config:get_integer(<<"voicemail">>, <<"max_message_length">>, 120).
            <|MERGE_RESOLUTION|>--- conflicted
+++ resolved
@@ -140,14 +140,8 @@
     whapps_call_command:b_prompt(<<"vm-no_access">>, Call),
     ok;
 check_mailbox(#mailbox{pin=Pin}=Box, IsOwner, Call, Loop) ->
-<<<<<<< HEAD
     lager:debug("requesting pin number to check mailbox"),
-    EnterPass = cf_util:get_prompt(<<"vm-enter_pass">>),
-    case whapps_call_command:b_play_and_collect_digits(<<"1">>, <<"6">>, EnterPass, <<"1">>, Call) of
-=======
-    ?LOG("requesting pin number to check mailbox"),
     case whapps_call_command:b_prompt_and_collect_digits(<<"1">>, <<"6">>, <<"vm-enter_pass">>, <<"1">>, Call) of
->>>>>>> 84d814fb
         {ok, Pin} ->
             lager:debug("caller entered a valid pin"),
             main_menu(Box, Call);
@@ -174,14 +168,8 @@
     whapps_call_command:b_prompt(<<"vm-abort">>, Call),
     ok;
 find_mailbox(Box, Call, Loop) ->
-<<<<<<< HEAD
     lager:debug("requesting mailbox number to check"),
-    EnterBox = cf_util:get_prompt(<<"vm-enter_id">>),
-    case whapps_call_command:b_play_and_collect_digits(<<"1">>, <<"6">>, EnterBox, <<"1">>, Call) of 
-=======
-    ?LOG("requesting mailbox number to check"),
     case whapps_call_command:b_prompt_and_collect_digits(<<"1">>, <<"6">>, <<"vm-enter_id">>, <<"1">>, Call) of 
->>>>>>> 84d814fb
         {ok, <<>>} -> find_mailbox(Box, Call, Loop + 1);
         {ok, Mailbox} ->
             BoxNum = try wh_util:to_integer(Mailbox) catch _:_ -> 0 end,
@@ -348,13 +336,8 @@
     lager:debug("prompting caller to record an unavailable greeting"),
     Box1 = record_unavailable_greeting(tmp_file(), Box, Call),
     ok = update_doc(<<"is_setup">>, true, Box1, Call),
-<<<<<<< HEAD
     lager:debug("voicemail configuration wizard is complete"),
-    {ok, _} = whapps_call_command:b_play(<<"vm-setup_complete">>, Call),
-=======
-    ?LOG("voicemail configuration wizard is complete"),
     {ok, _} = whapps_call_command:b_prompt(<<"vm-setup_complete">>, Call),
->>>>>>> 84d814fb
     Box1#mailbox{is_setup=true}.
 
 %%--------------------------------------------------------------------
@@ -674,19 +657,10 @@
 change_pin(#mailbox{mailbox_id=Id}=Box, Call) ->
     lager:debug("requesting new mailbox pin number"),
     try
-<<<<<<< HEAD
-        EnterNewPin = cf_util:prompts(<<"vm-enter_new_pin">>),
-        {ok, Pin} = whapps_call_command:b_play_and_collect_digits(<<"1">>, <<"6">>, EnterNewPin, <<"1">>, Call),
+        {ok, Pin} = whapps_call_command:b_prompt_and_collect_digits(<<"1">>, <<"6">>, <<"vm-enter_new_pin">>, <<"1">>, Call),
         lager:debug("collected first pin"),
-        ReenterNewPin = cf_util:prompts(<<"vm-enter_new_pin_confirm">>),
-        {ok, Pin} = whapps_call_command:b_play_and_collect_digits(<<"1">>, <<"6">>, ReenterNewPin, <<"1">>, Call),
+        {ok, Pin} = whapps_call_command:b_prompt_and_collect_digits(<<"1">>, <<"6">>, <<"vm-enter_new_pin_confirm">>, <<"1">>, Call),
         lager:debug("collected second pin"),
-=======
-        {ok, Pin} = whapps_call_command:b_prompt_and_collect_digits(<<"1">>, <<"6">>, <<"vm-enter_new_pin">>, <<"1">>, Call),
-        ?LOG("collected first pin"),
-        {ok, Pin} = whapps_call_command:b_prompt_and_collect_digits(<<"1">>, <<"6">>, <<"vm-enter_new_pin_confirm">>, <<"1">>, Call),
-        ?LOG("collected second pin"),
->>>>>>> 84d814fb
         if byte_size(Pin) == 0 -> throw(pin_empty); true -> ok end,
         lager:debug("entered pin is not empty"),
         AccountDb = whapps_call:account_db(Call),
@@ -874,13 +848,8 @@
 review_recording(_, _, _, Loop) when Loop > 4 ->
     {ok, no_selection};
 review_recording(AttachmentName, #mailbox{keys=#keys{listen=Listen, save=Save, record=Record}}=Box, Call, Loop) ->
-<<<<<<< HEAD
     lager:debug("playing recording review options"),
-    case whapps_call_command:b_play_and_collect_digit(<<"vm-review_recording">>, Call) of
-=======
-    ?LOG("playing recording review options"),
     case whapps_call_command:b_prompt_and_collect_digit(<<"vm-review_recording">>, Call) of
->>>>>>> 84d814fb
         {ok, Listen} ->
             lager:debug("caller choose to replay the recording"),
             _ = whapps_call_command:b_play(AttachmentName, Call),
