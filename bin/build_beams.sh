--- conflicted
+++ resolved
@@ -2,8 +2,6 @@
 
 WDIR="$PWD/`dirname $0`/.."
 REBAR=$WDIR/bin/rebar
-<<<<<<< HEAD
-=======
 
 fWelcome() {                                                                                                                                                                                                                                                                                                                              [0/1842]
     clear
@@ -34,34 +32,12 @@
     echo
 }
 
->>>>>>> 8392a69c
 
 fCompileWhistleLibs() {
     echo "======================================================="
     echo "  Compiling Whistle Libraries"
     echo "======================================================="
 
-<<<<<<< HEAD
-
-echo "Compiling utils"
-cd $WDIR/utils/diagnostics
-$REBAR clean compile
-
-echo "Compiling Whistle LIBS"
-for WLIB in $WDIR/lib/whistle*
-do 
-    cd $WLIB
-    $REBAR clean compile 
-done
-
-echo "Compiling ecallmgr"
-cd $WDIR/ecallmgr
-$REBAR clean compile
-
-echo "Compiling Apps container and Apps"
-cd $WDIR/applications
-$REBAR clean compile
-=======
     for WLIB in ${WDIR}/lib/whistle*
     do
         echo "# cd ${WLIB}; ${REBAR} clean compile"
@@ -98,7 +74,6 @@
 fCompileWhistleLibs
 fCompileEcallmgr
 fCompileWhApps
->>>>>>> 8392a69c
 
 cd `readlink -f $0` # realpath
 
