--- conflicted
+++ resolved
@@ -176,12 +176,8 @@
 			    false -> Acc
 			end
 		end,
-<<<<<<< HEAD
-
-    case wh_cache:fetch(Cache, cache_key(Realm, User)) of
-=======
+
     case wh_cache:fetch_local(Cache, cache_key(Realm, User)) of
->>>>>>> 7f3afb7d
 	{error, not_found} ->
 	    ?LOG_SYS("Valid cached registration not found, querying whapps"),
 	    RegProp = [{<<"Username">>, User}
