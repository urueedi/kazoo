--- conflicted
+++ resolved
@@ -454,18 +454,9 @@
                           ,is_call_up=false
                           ,is_node_up=true
                  }
-<<<<<<< HEAD
-             , hibernate};
-        {ok, _NewNode} ->
-            lager:debug("channel is on other node: ~s, not ~s", [_NewNode, Node]),
-            {stop, normal, State};
-        {error, not_found} ->
-            lager:debug("channel destroyed, but not found in known nodes...must be down"),
-=======
              ,hibernate};
         true ->
             lager:debug("channel destroy while moving to other node, deferring to new controller", []),
->>>>>>> 2801e556
             {stop, normal, State}
     end;
 handle_cast({channel_destroyed, CallId, _},  #state{is_call_up=false
