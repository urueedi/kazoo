%%%-------------------------------------------------------------------
%%% @copyright (C) 2010-2012, VoIP INC
%%% @doc
%%% Created when a call hits a fetch_handler in ecallmgr_route.
%%% A Control Queue is created by the lookup_route function in the
%%% fetch_handler. On initialization, besides adding itself as the
%%% consumer for the AMQP messages, Call Control creates an empty queue
%%% object (not to be confused with AMQP queues), sets the current
%%% application running on the switch to the empty binary, and records
%%% the timestamp of when the initialization finishes. The process then
%%% enters its loop to wait.
%%%
%%% When receiving an AMQP message, after decoding the JSON into a proplist,
%%% we check if the application is "queue" or not; if it is "queue", we
%%% extract the default headers out, iterate through the Commands portion,
%%% and append the default headers to the application-specific portions, and
%%% insert these commands into the CmdQ. We then check whether the old CmdQ is
%%% empty AND the new CmdQ is not, and that the current App is the empty
%%% binary. If so, we dequeue the next command, execute it, and loop; otherwise
%%% we loop with the CmdQ.
%%% If just a single application is sent in the message, we check the CmdQ's
%%% size and the current App's status; if both are empty, we fire the command
%%% immediately; otherwise we add the command to the CmdQ and loop.
%%%
%%% When receiving an {execute_complete, CALLID, EvtName} tuple from
%%% the corresponding ecallmgr_call_events process tracking the call,
%%% we convert the CurrApp name from Whistle parlance to FS, matching
%%% it against what application name we got from FS via the events
%%% process. If CurrApp is empty, we just loop since the completed
%%% execution probably wasn't related to our stuff (perhaps FS internal);
%%% if the converted Whistle name matches the passed FS name, we know
%%% the CurrApp cmd has finished and can execute the next command in the
%%% queue. If there are no commands in the queue, set CurrApp to 'undefined' and
%%% loop; otherwise take the next command, execute it, and look with it as
%%% the CurrApp. If EvtName and the converted Whistle name don't match,
%%% something else executed that might have been related to the main
%%% application's execute (think set commands, like playback terminators);
%%% we can note the event happened, and continue looping as we were.
%%%
%%% @end
%%%
%%% @contributors
%%%   James Aimonetti <james@2600hz.org>
%%%   Karl Anderson <karl@2600hz.org>
%%%-------------------------------------------------------------------
-module(ecallmgr_call_control).

-behaviour(gen_listener).

%% API
-export([start_link/3, stop/1]).
-export([handle_call_command/2]).
-export([handle_conference_command/2]).
-export([handle_call_events/2]).
-export([queue_name/1]).
-export([callid/1]).
-export([node/1]).
-export([hostname/1]).
-export([event_execute_complete/3]).
-export([other_legs/1
         ,update_node/2
         ,control_procs/1
        ]).

%% gen_listener callbacks
-export([init/1
         ,handle_call/3
         ,handle_cast/2
         ,handle_info/2
         ,handle_event/2
         ,terminate/2
         ,code_change/3
        ]).

-include("ecallmgr.hrl").

-define(SERVER, ?MODULE).
-define(KEEP_ALIVE, 5000). %% after hangup, keep alive for 5 seconds

-type insert_at_options() :: 'now' | 'head' | 'tail' | 'flush'.

-record(state, {
          node = 'undefined' :: atom()
         ,callid :: ne_binary()
         ,self = 'undefined' :: 'undefined' | pid()
         ,controller_q = 'undefined' :: 'undefined' | ne_binary()
         ,command_q = queue:new() :: queue()
         ,current_app = 'undefined' :: ne_binary() | 'undefined'
         ,current_cmd = 'undefined' :: wh_json:json_object() | 'undefined'
         ,start_time = erlang:now() :: wh_now()
         ,is_call_up = 'true' :: boolean()
         ,is_node_up = 'true' :: boolean()
         ,keep_alive_ref = 'undefined' :: 'undefined' | reference()
         ,other_legs = [] :: [] | [ne_binary(),...]
         ,last_removed_leg = 'undefined' :: 'undefined' | ne_binary()
         ,sanity_check_tref = 'undefined' :: 'undefined' | reference()
         ,msg_id = 'undefined' :: 'undefined' | ne_binary()
         }).

-define(RESPONDERS, [{{?MODULE, handle_call_command}, [{<<"call">>, <<"command">>}]}
                     ,{{?MODULE, handle_conference_command}, [{<<"conference">>, <<"command">>}]}
                     ,{{?MODULE, handle_call_events}, [{<<"call_event">>, <<"*">>}]}]).
-define(QUEUE_NAME, <<>>).
-define(QUEUE_OPTIONS, []).
-define(CONSUME_OPTIONS, []).

%%%===================================================================
%%% API
%%%===================================================================

%%--------------------------------------------------------------------
%% @doc
%% Starts the server
%%
%% @spec start_link() -> {ok, Pid} | ignore | {error, Error}
%% @end
%%--------------------------------------------------------------------
-spec start_link/3 :: (atom(), ne_binary(), ne_binary() | 'undefined') -> startlink_ret().
start_link(Node, CallId, WhAppQ) ->
    %% We need to become completely decoupled from ecallmgr_call_events
    %% because the call_events process might have been spun up with A->B
    %% then transfered to A->D, but the route landed in a different
    %% ecallmgr.  Since our call_events will get a bad session if we
    %% try to handlecall more than once on a UUID we had to leave the
    %% call_events running on another ecallmgr... fun fun
    Bindings = [{call, [{callid, CallId}
                        ,{restrict_to, [events]}
                       ]}
                ,{dialplan, []}
                ,{self, []}],
    gen_listener:start_link(?MODULE, [{responders, ?RESPONDERS}
                                      ,{bindings, Bindings}
                                      ,{queue_name, ?QUEUE_NAME}
                                      ,{queue_options, ?QUEUE_OPTIONS}
                                      ,{consume_options, ?CONSUME_OPTIONS}
                                     ]
                            ,[Node, CallId, WhAppQ]).

-spec stop/1 :: (pid()) -> 'ok'.
stop(Srv) ->
    gen_listener:stop(Srv).

-spec callid/1 :: (pid()) -> ne_binary().
callid(Srv) ->
    gen_listener:call(Srv, {callid}, 1000).

-spec node/1 :: (pid()) -> ne_binary().
node(Srv) ->
    gen_listener:call(Srv, {node}, 1000).

-spec hostname/1 :: (pid()) -> binary().
hostname(Srv) ->
    Node = ?MODULE:node(Srv),
    [_, Hostname] = binary:split(wh_util:to_binary(Node), <<"@">>),
    Hostname.

-spec queue_name/1 :: (pid()) -> ne_binary().
queue_name(Srv) ->
    gen_listener:queue_name(Srv).

-spec other_legs/1 :: (pid()) -> [] | [ne_binary(),...].
other_legs(Srv) ->
    gen_listener:call(Srv, {other_legs}, 1000).

-spec event_execute_complete/3 :: (pid(), ne_binary(), ne_binary()) -> 'ok'.
event_execute_complete(Srv, CallId, App) ->
    gen_listener:cast(Srv, {event_execute_complete, CallId, App, wh_json:new()}).

<<<<<<< HEAD
-spec add_leg/1 :: (wh_proplist()) -> 'ok'.
add_leg(Props) ->
    %% if there is a Other-Leg-Unique-ID then that MAY refer to a leg managed
    %% by call_control, if so add the leg to it
    case props:get_value(<<"Other-Leg-Unique-ID">>, Props) of
        undefined -> ok;
        CallId ->
            _ = [gen_listener:cast(Srv, {add_leg, wh_json:from_list(Props)})
                 || Srv <- gproc:lookup_pids({p, l, {call_control, CallId}})
                ],
            ok
    end.

=======
>>>>>>> c0410d27
-spec update_node/2 :: (atom(), ne_binary() | [pid(),...] | []) -> 'ok'.
update_node(Node, CallId) when is_binary(CallId) ->
    update_node(Node, gproc:lookup_pids({p, l, {call_control, CallId}}));
update_node(Node, Pids) when is_list(Pids) ->
    _ = [gen_listener:cast(Srv, {update_node, Node}) || Srv <- Pids],
    ok.

-spec control_procs/1 :: (ne_binary()) -> [pid(),...] | [].
control_procs(CallId) ->
    gproc:lookup_pids({p, l, {call_control, CallId}}).

<<<<<<< HEAD
-spec rm_leg/1 :: (wh_proplist()) -> 'ok'.
rm_leg(Props) ->
    %% if there is a Other-Leg-Unique-ID then that MAY refer to a leg managed
    %% by call_control, if so remove the leg from it
    case props:get_value(<<"Other-Leg-Unique-ID">>, Props) of
        undefined -> ok;
        CallId ->
            _ = [gen_listener:cast(Srv, {rm_leg, wh_json:from_list(Props)})
                 || Srv <- gproc:lookup_pids({p, l, {call_control, CallId}})
                ],
            ok
    end.

-spec transferer/2 :: (pid(), proplist()) -> 'ok'.
transferer(Srv, Props) ->
    gen_listener:cast(Srv, {transferer, wh_json:from_list(Props)}).

-spec transferee/2 :: (pid(), proplist()) -> 'ok'.
transferee(Srv, Props) ->
    gen_listener:cast(Srv, {transferee, wh_json:from_list(Props)}).

=======
>>>>>>> c0410d27
-spec handle_call_command/2 :: (wh_json:json_object(), proplist()) -> 'ok'.
handle_call_command(JObj, Props) ->
    Srv = props:get_value(server, Props),
    gen_listener:cast(Srv, {dialplan, JObj}).

-spec handle_conference_command/2 :: (wh_json:json_object(), proplist()) -> 'ok'.
handle_conference_command(JObj, Props) ->
    Srv = props:get_value(server, Props),
    gen_listener:cast(Srv, {dialplan, JObj}).

-spec handle_call_events/2 :: (wh_json:json_object(), proplist()) -> 'ok'.
handle_call_events(JObj, Props) ->
    Srv = props:get_value(server, Props),
    CallId = wh_json:get_value(<<"Call-ID">>, JObj),
    put(callid, CallId),
    case wh_json:get_value(<<"Event-Name">>, JObj) of
        <<"CHANNEL_EXECUTE_COMPLETE">> ->
            Application = wh_json:get_value(<<"Raw-Application-Name">>, JObj, wh_json:get_value(<<"Application-Name">>, JObj)),
            lager:debug("control queue ~p channel execute completion for '~s'", [Srv, Application]),
            gen_listener:cast(Srv, {event_execute_complete, CallId, Application, JObj});
        <<"RECORD_STOP">> ->
            Application = wh_json:get_value(<<"Raw-Application-Name">>, JObj, wh_json:get_value(<<"Application-Name">>, JObj)),
            lager:debug("control queue ~p channel execute completion for '~s'", [Srv, Application]),
            gen_listener:cast(Srv, {event_execute_complete, CallId, Application, JObj});
        <<"CHANNEL_DESTROY">> ->
            lager:debug("recv channel_destroy from evt bus"),
            gen_listener:cast(Srv, {channel_destroyed, wh_json:get_value(<<"Call-ID">>, JObj), JObj});
        <<"CHANNEL_UNBRIDGE">> ->
            gen_listener:cast(Srv, {rm_leg, JObj});
        <<"CHANNEL_BRIDGE">> ->
            gen_listener:cast(Srv, {add_leg, JObj});
        <<"CHANNEL_EXECUTE">> ->
            case wh_json:get_value(<<"Raw-Application-Name">>, JObj) of
                <<"redirect">> -> gen_listener:cast(Srv, {channel_redirected, JObj});
                _Else -> ok
            end;
        <<"controller_queue">> ->
            ControllerQ = wh_json:get_value(<<"Controller-Queue">>, JObj),
            gen_listener:cast(Srv, {controller_queue, ControllerQ});
        <<"usurp_control">> ->
            Q = props:get_value(queue, Props),
            case wh_json:get_value(<<"Control-Queue">>, JObj) of
                Q -> ok;
                _Else -> gen_listener:cast(Srv, {usurp_control, JObj})
            end;
        _ ->
            ok
    end.

handle_channel_create(Props, _Node, CallId) ->
    case props:get_value(<<"Other-Leg-Unique-ID">>, Props) =:= CallId of
        false -> ok;
        true -> 
            gen_listener:cast(self(), {add_leg, wh_json:from_list(Props)})
    end.    

handle_channel_destroy(Props, _Node, CallId) ->
    case props:get_value(<<"Other-Leg-Unique-ID">>, Props) =:= CallId of
        false -> ok;
        true -> 
            gen_listener:cast(self(), {rm_leg, wh_json:from_list(Props)})
    end.

handle_transfer(Props, _Node, CallId) ->
    Transferer = case props:get_value(<<"Transferor-Direction">>, Props) of
                     <<"inbound">> ->
                         props:get_value(<<"Transferor-UUID">>, Props);
                     _ ->
                         props:get_value(<<"Transferee-UUID">>, Props)
                 end,
    case Transferer =:= CallId of
        false -> ok;
        true -> 
            gen_listener:cast(self(), {transferer, wh_json:from_list(Props)})
    end,
    case 
        props:get_value(<<"Type">>, Props) =:= <<"BLIND_TRANSFER">>
        andalso props:get_value(<<"Replaces">>, Props) =:= CallId
    of
        false -> ok;
        true ->
            gen_listener:cast(self(), {transferee, wh_json:from_list(Props)})
    end.

%%%===================================================================
%%% gen_listener callbacks
%%%===================================================================

%%--------------------------------------------------------------------
%% @private
%% @doc
%% Initializes the server
%%
%% @spec init(Args) -> {ok, State} |
%%                     {ok, State, Timeout} |
%%                     ignore |
%%                     {stop, Reason}
%% @end
%%--------------------------------------------------------------------
init([Node, CallId, WhAppQ]) ->
    put(callid, CallId),
    lager:debug("starting call control listener"),
    erlang:monitor_node(Node, true),
    gproc:reg({p, l, call_control}),
    gproc:reg({p, l, {call_control, CallId}}),
    bind_to_events(freeswitch:version(Node), Node),
    TRef = erlang:send_after(?SANITY_CHECK_PERIOD, self(), {sanity_check}),
    {ok, #state{node=Node
                ,callid=CallId
                ,command_q=queue:new()
                ,self=self()
                ,controller_q=WhAppQ
                ,start_time=erlang:now()
                ,sanity_check_tref=TRef
               }
    }.

bind_to_events(_, Node) ->
    gproc:reg({p, l, {call_event, Node, <<"CHANNEL_CREATE">>}}),
    gproc:reg({p, l, {call_event, Node, <<"CHANNEL_DESTROY">>}}),
    gproc:reg({p, l, {call_event, Node, <<"sofia::transfer">>}}).

%%--------------------------------------------------------------------
%% @private
%% @doc
%% Handling call messages
%%
%% @spec handle_call(Request, From, State) ->
%%                                   {reply, Reply, State} |
%%                                   {reply, Reply, State, Timeout} |
%%                                   {noreply, State} |
%%                                   {noreply, State, Timeout} |
%%                                   {stop, Reason, Reply, State} |
%%                                   {stop, Reason, State}
%% @end
%%--------------------------------------------------------------------
handle_call({node}, _From, #state{node=Node}=State) ->
    {reply, Node, State};
handle_call({callid}, _From, #state{callid=CallId}=State) ->
    {reply, CallId, State};
handle_call({other_legs}, _From, #state{other_legs=Legs}=State) ->
    {reply, Legs, State};
handle_call(_Request, _From, State) ->
    {reply, {error, not_implemented}, State}.

%%--------------------------------------------------------------------
%% @private
%% @doc
%% Handling cast messages
%%
%% @spec handle_cast(Msg, State) -> {noreply, State} |
%%                                  {noreply, State, Timeout} |
%%                                  {stop, Reason, State}
%% @end
%%--------------------------------------------------------------------
handle_cast({controller_queue, ControllerQ}, State) ->
    lager:debug("updating controller queue to ~s", [ControllerQ]),
    {noreply, State#state{controller_q=ControllerQ}};
handle_cast({usurp_control, _}, State) ->
    lager:debug("the call has been usurped by an external process"),
    {stop, normal, State};
handle_cast({channel_redirected, _}, #state{callid=CallId
                                            ,controller_q=ControllerQ
                                           }=State) ->
    lager:debug("call control has been redirected, shutting down immediately"),
    spawn(fun() -> publish_control_transfer(ControllerQ, CallId) end),
    {stop, normal, State};
handle_cast({transferer, _}, #state{last_removed_leg=undefined
                                    ,other_legs=[]
                                   }=State) ->
    %% if the callee preforms a blind transfer then sometimes the new control
    %% listener is built so quickly that it receives the transferer event ment
    %% to tear down the old one.  However, a new control listener will not have
    %% nor removed any legs. This is just pain hackish but its working...
    lager:debug("ignoring transferer as it is a residual event for the other control listener"),
    {noreply, State};
handle_cast({transferer, _}, #state{callid=CallId
                                    ,controller_q=ControllerQ
                                   }=State) ->
    lager:debug("call control has been transfered"),
    spawn(fun() -> publish_control_transfer(ControllerQ, CallId) end),
    {stop, normal, State};
handle_cast({transferee, JObj}, #state{other_legs=Legs
                                       ,node=Node
                                       ,callid=PrevCallId
                                       ,self=Self
                                      }=State) ->
    lager:debug("this call control process is a transferee, updating call id..."),
    case wh_json:get_value(<<"Transferee-UUID">>, JObj) of
        undefined ->
            lager:debug("could not determin new call id"),
            {noreply, State};
        PrevCallId ->
            lager:debug("new callid is the same as the old callid"),
            {noreply, State};
        NewCallId ->
            spawn(fun() -> publish_callid_update(PrevCallId, NewCallId, queue_name(Self)) end),
            lager:debug("updating callid from ~s to ~s", [PrevCallId, NewCallId]),
            put(callid, NewCallId),
            lager:debug("removing call event bindings for ~s", [PrevCallId]),
            gen_listener:rm_binding(self(), call, [{callid, PrevCallId}]),
            lager:debug("binding to new call events"),
            gen_listener:add_binding(self(), call, [{callid, NewCallId}]),
            lager:debug("ensuring event listener exists"),
            _ = ecallmgr_call_sup:start_event_process(Node, NewCallId),
            lager:debug("...call id updated, continuing post-transfer"),
            {noreply, State#state{callid=NewCallId
                                  ,other_legs=lists:delete(NewCallId, Legs)
                                 }}
    end;

handle_cast({update_node, Node}, #state{node=OldNode}=State) ->
    lager:debug("channel has moved from ~s to ~s", [OldNode, Node]),
    {noreply, State#state{node=Node}};

handle_cast({add_leg, JObj}, #state{other_legs=Legs
                                    ,callid=CallId
                                   }=State) ->
    LegId = case wh_json:get_value(<<"Event-Name">>, JObj) of
                <<"CHANNEL_BRIDGE">> ->
                    wh_json:get_value(<<"Other-Leg-Unique-ID">>, JObj);
                _ ->
                    wh_json:get_value(<<"Caller-Unique-ID">>, JObj)
                end,
    case is_atom(LegId) orelse lists:member(LegId, Legs) of
        true -> {noreply, State};
        false ->
            lager:debug("added leg ~s to call", [LegId]),
            _ = spawn(fun() ->
                              _ = put(callid, CallId),
                              publish_leg_addition(JObj)
                      end),
            {noreply, State#state{other_legs=[LegId|Legs]}}
    end;
handle_cast({rm_leg, JObj}, #state{other_legs=Legs
                                   ,callid=CallId
                                  }=State) ->
    LegId = case wh_json:get_value(<<"Event-Name">>, JObj) of
                <<"CHANNEL_UNBRIDGE">> ->
                    wh_json:get_value(<<"Other-Leg-Unique-ID">>, JObj);
                _ ->
                    wh_json:get_value(<<"Caller-Unique-ID">>, JObj)
            end,
    case lists:member(LegId, Legs) of
        false ->
            {noreply, State};
        true ->
            lager:debug("removed leg ~s from call", [LegId]),
            _ = spawn(fun() ->
                              put(callid, CallId),
                              publish_leg_removal(JObj)
                      end),
            {noreply, State#state{other_legs=lists:delete(LegId, Legs)
                                  ,last_removed_leg=LegId
                                 }}
    end;
handle_cast({channel_destroyed, CallId, JObj},  #state{is_call_up=true
                                                       ,sanity_check_tref=SCTRef
                                                       ,current_app=CurrentApp
                                                       ,current_cmd=CurrentCmd
                                                       ,callid=CallId
                                                       ,node=Node
                                                      }=State) ->
    case wh_json:is_true(<<"Channel-Moving">>, JObj) of
        false ->
            lager:debug("our channel has been destroyed, executing any post-hangup commands"),
            %% if our sanity check timer is running stop it, it will always return false
            %% now that the channel is gone
            catch (erlang:cancel_timer(SCTRef)),
            %% since this is not attached to a call the node status doesnt matter anymore
            erlang:monitor_node(Node, false),
            %% if the current application can not be run without a channel and we have received the
            %% channel_destory (the last event we will ever receive from freeswitch for this call)
            %% then create an error and force advance. This will happen with dialplan actions that
            %% have not been executed on freeswitch but were already queued (for example in xferext).
            %% Commonly events like masquerade, noop, ect
            _ = case CurrentApp =:= undefined orelse is_post_hangup_command(CurrentApp) of
                    true -> ok;
                    false ->
                        send_error_resp(CallId, CurrentCmd),
                        self() ! {force_queue_advance, CallId}
                end,
            {noreply
             ,State#state{keep_alive_ref=get_keep_alive_ref(State#state{is_call_up=false})
                          ,is_call_up=false
                          ,is_node_up=true
                 }
             ,hibernate};
        true ->
            lager:debug("channel destroy while moving to other node, deferring to new controller", []),
            {stop, normal, State}
    end;
handle_cast({channel_destroyed, CallId, _},  #state{is_call_up=false
                                                   ,callid=CallId
                                                   }=State) ->
    {noreply, State};
handle_cast({dialplan, JObj}, #state{callid=CallId
                                     ,is_node_up=INU
                                     ,is_call_up=CallUp
                                     ,command_q=CmdQ
                                     ,current_app=CurrApp
                                    }=State) ->
    NewCmdQ = try
                  insert_command(State, wh_util:to_atom(wh_json:get_value(<<"Insert-At">>, JObj, 'tail')), JObj)
              catch _T:_R ->
                      lager:debug("failed to insert command into control queue: ~p:~p", [_T, _R]),
                      CmdQ
              end,
    case INU andalso (not queue:is_empty(NewCmdQ)) andalso CurrApp =:= undefined of
        true ->
            {{value, Cmd}, NewCmdQ1} = queue:out(NewCmdQ),
            AppName = wh_json:get_value(<<"Application-Name">>, Cmd),
            _ = case CallUp orelse is_post_hangup_command(AppName) of
                    true -> execute_control_request(Cmd, State);
                    false ->
                        lager:debug("command '~s' is not valid after hangup, ignoring", [AppName]),
                        send_error_resp(CallId, Cmd),
                        self() ! {force_queue_advance, CallId}
                end,
            MsgId = wh_json:get_value(<<"Msg-ID">>, Cmd),
            {noreply, State#state{command_q=NewCmdQ1
                                  ,current_app=AppName
                                  ,current_cmd=Cmd
                                  ,keep_alive_ref=get_keep_alive_ref(State)
                                  ,msg_id=MsgId
                                 }
             ,hibernate};
        false ->
            {noreply, State#state{command_q=NewCmdQ
                                  ,keep_alive_ref=get_keep_alive_ref(State)
                                 }
             ,hibernate}
    end;
handle_cast({event_execute_complete, CallId, EvtName, JObj}, #state{callid=CallId
                                                                    ,current_app=CurrApp
                                                                    ,msg_id=CurrMsgId
                                                                    ,command_q=CmdQ
                                                                   }=State) ->
    NoopId = wh_json:get_value(<<"Application-Response">>, JObj),
    case lists:member(EvtName, ecallmgr_util:convert_whistle_app_name(CurrApp)) of
        false ->
            lager:debug("evt ~s not app ~s", [EvtName, CurrApp]),
            {noreply, State};
        true when EvtName =:= <<"noop">>, NoopId =/= CurrMsgId ->
            lager:debug("recieved noop execute complete with incorrect id, ignoring"),
            {noreply, State};
        true when EvtName =:= <<"playback">> ->
            lager:debug("playback finished, checking for group-id/DTMF termination"),

            State1 = case wh_json:get_value(<<"DTMF-Digit">>, JObj) of
                         undefined ->
                             lager:debug("command finished playing, continuing"),
                             State;
                         _DTMF ->
                             GroupId = wh_json:get_value(<<"Group-ID">>, JObj),
                             lager:debug("DTMF ~s terminated playback, flushing all with group id ~s", [_DTMF, GroupId]),
                             State#state{command_q=flush_group_id(CmdQ, GroupId, CurrApp)}
                     end,

            case forward_queue(State1) of
                {ok, NextApp} -> {noreply, State1#state{current_app=NextApp}, hibernate};
                {ok, NextApp, NextCmdQ, NextCmd, NextMsgId} ->
                    {noreply, State1#state{command_q = NextCmdQ
                                           ,current_app = NextApp
                                           ,current_cmd = NextCmd
                                          ,msg_id = NextMsgId
                                          }, hibernate}
            end;
        true ->
            lager:debug("execution complete '~s' for command '~s'", [EvtName, CurrApp]),
            case forward_queue(State) of
                {ok, NextApp} -> {noreply, State#state{current_app=NextApp}, hibernate};
                {ok, NextApp, NextCmdQ, NextCmd, NextMsgId} ->
                    {noreply, State#state{command_q = NextCmdQ
                                          ,current_app = NextApp
                                          ,current_cmd = NextCmd
                                          ,msg_id = NextMsgId
                                         }, hibernate}
            end
    end;
handle_cast(_, State) ->
    {noreply, State}.

%%--------------------------------------------------------------------
%% @private
%% @doc
%% Handling all non call/cast messages
%%
%% @spec handle_info(Info, State) -> {noreply, State} |
%%                                   {noreply, State, Timeout} |
%%                                   {stop, Reason, State}
%% @end
%%--------------------------------------------------------------------
handle_info({event, [_ | Props]}, #state{node=Node, callid=CallId}=State) ->
    case props:get_value(<<"Event-Subclass">>, Props, props:get_value(<<"Event-Name">>, Props)) of
        <<"CHANNEL_DESTROY">> -> handle_channel_destroy(Props, Node, CallId);
        <<"CHANNEL_CREATE">> -> handle_channel_create(Props, Node, CallId);
        <<"sofia::transfer">> -> handle_transfer(Props, Node, CallId);
        _ -> ok
    end,
    {noreply, State};
handle_info({nodedown, Node}, #state{node=Node
                                     ,is_node_up=true
                                    }=State) ->
    lager:debug("lost connection to media node ~s, waiting for reconnection", [Node]),
    erlang:monitor_node(Node, false),
    _Ref = erlang:send_after(0, self(), {is_node_up, 100, 1}),
    {noreply, State#state{is_node_up=false}, hibernate};

handle_info({is_node_up, _Timeout, N}, State) when N > ?MAX_NODE_RESTART_FAILURES ->
    lager:debug("we've failed ~b times to reconnect to the node, assuming down for good for this call", [N]),
    {stop, normal, State};
handle_info({is_node_up, Timeout, N}, #state{node=Node
                                          ,is_node_up=false
                                         }=State) ->
    case ecallmgr_fs_nodes:is_node_up(Node) of
        true ->
            erlang:monitor_node(Node, true),
            lager:debug("reconnected to node ~s", [Node]),
            {noreply, State#state{is_node_up=true}, hibernate};
        false ->
            _Ref = case Timeout >= ?MAX_TIMEOUT_FOR_NODE_RESTART of
                       true ->
                           lager:debug("node ~p down, waiting ~p to check again", [Node, ?MAX_TIMEOUT_FOR_NODE_RESTART]),
                           erlang:send_after(?MAX_TIMEOUT_FOR_NODE_RESTART, self(), {is_node_up, ?MAX_TIMEOUT_FOR_NODE_RESTART, N+1});
                       false ->
                           lager:debug("node ~p down, waiting ~p to check again", [Node, Timeout]),
                           erlang:send_after(Timeout, self(), {is_node_up, Timeout*2, N+1})
                   end,
            {noreply, State}
    end;

handle_info({force_queue_advance, CallId}, #state{callid=CallId
                                                  ,current_app=CurrApp
                                                  ,command_q=CmdQ
                                                  ,is_node_up=INU
                                                  ,is_call_up=CallUp
                                                 }=State) ->
    lager:debug("received control queue unconditional advance, skipping wait for command completion of '~s'", [CurrApp]),
    case INU andalso queue:out(CmdQ) of
        false ->
            %% if the node is down, don't inject the next FS event
            lager:debug("not continuing until the media node becomes avaliable"),
            {noreply, State#state{current_app = undefined}, hibernate};
        {empty, _} ->
            lager:debug("no call commands remain queued, hibernating"),
            {noreply, State#state{current_app = undefined}, hibernate};
        {{value, Cmd}, CmdQ1} ->
            AppName = wh_json:get_value(<<"Application-Name">>, Cmd),
            _ = case CallUp orelse is_post_hangup_command(AppName) of
                    true ->
                        execute_control_request(Cmd, State);
                    false ->
                        lager:debug("command '~s' is not valid after hangup, skipping", [AppName]),
                        send_error_resp(CallId, Cmd),
                        self() ! {force_queue_advance, CallId}
                end,
            MsgId = wh_json:get_value(<<"Msg-ID">>, Cmd),
            {noreply, State#state{command_q=CmdQ1, current_app=AppName, current_cmd=Cmd
                                  ,keep_alive_ref=get_keep_alive_ref(State), msg_id=MsgId}, hibernate}
    end;
handle_info(keep_alive_expired, State) ->
    lager:debug("no new commands received after channel destruction, our job here is done"),
    {stop, normal, State};
handle_info({sanity_check}, #state{callid=CallId
                                   ,keep_alive_ref=undefined
                                  }=State) ->
    case ecallmgr_fs_nodes:channel_exists(CallId) of
        true ->
            lager:debug("listener passed sanity check, call is still up"),
            TRef = erlang:send_after(?SANITY_CHECK_PERIOD, self(), {sanity_check}),
            {'noreply', State#state{sanity_check_tref=TRef}};
        false ->
            lager:debug("call uuid does not exist, executing post-hangup events and terminating", []),
            gen_listener:cast(self(), {channel_destroyed, wh_json:new()}),
            {'noreply', State}
    end;
handle_info(_Msg, State) ->
    lager:debug("unhandled message: ~p", [_Msg]),
    {noreply, State}.

%%--------------------------------------------------------------------
%% @private
%% @doc
%% Allows listener to pass options to handlers
%%
%% @spec handle_event(JObj, State) -> {reply, Options}
%% @end
%%--------------------------------------------------------------------
handle_event(_JObj, _State) ->
    {reply, []}.

%%--------------------------------------------------------------------
%% @private
%% @doc
%% This function is called by a gen_listener when it is about to
%% terminate. It should be the opposite of Module:init/1 and do any
%% necessary cleaning up. When it returns, the gen_listener terminates
%% with Reason. The return value is ignored.
%%
%% @spec terminate(Reason, State) -> void()
%% @end
%%--------------------------------------------------------------------
terminate(_Reason, #state{start_time=StartTime
                          ,sanity_check_tref=SCTRef
                          ,keep_alive_ref=KATRef
                         }) ->
    catch (erlang:cancel_timer(SCTRef)),
    catch (erlang:cancel_timer(KATRef)),
    lager:debug("control queue was up for ~p microseconds", [timer:now_diff(erlang:now(), StartTime)]),
    ok.

%%--------------------------------------------------------------------
%% @private
%% @doc
%% Convert process state when code is changed
%%
%% @spec code_change(OldVsn, State, Extra) -> {ok, NewState}
%% @end
%%--------------------------------------------------------------------
code_change(_OldVsn, State, _Extra) ->
    {ok, State}.

-spec flush_group_id/3 :: (queue(), ne_binary() | 'undefined', ne_binary()) -> queue().
flush_group_id(CmdQ, undefined, _) -> CmdQ;
flush_group_id(CmdQ, GroupId, AppName) ->
    Filter = wh_json:from_list([{<<"Application-Name">>, AppName}
                                ,{<<"Fields">>, wh_json:from_list([{<<"Group-ID">>, GroupId}])}
                               ]),
    maybe_filter_queue([Filter], CmdQ).

-spec forward_queue/1 :: (#state{}) -> {'ok', 'undefined'} |
                                       {'ok', ne_binary(), queue(), wh_json:json_object(), binary()}.
forward_queue(#state{callid = CallId
                     ,is_node_up = INU
                     ,is_call_up = CallUp
                     ,command_q = CmdQ
                    }=State) ->
    case INU andalso queue:out(CmdQ) of
        false ->
            %% if the node is down, don't inject the next FS event
            lager:debug("not continuing until the media node becomes avaliable"),
            {ok, undefined};
        {empty, _} ->
            lager:debug("no call commands remain queued, hibernating"),
            {ok, undefined};
        {{value, Cmd}, CmdQ1} ->
            AppName = wh_json:get_value(<<"Application-Name">>, Cmd),
            _ = case CallUp orelse is_post_hangup_command(AppName) of
                    true -> execute_control_request(Cmd, State);
                    false ->
                        lager:debug("command '~s' is not valid after hangup, skipping", [AppName]),
                        send_error_resp(CallId, Cmd),
                        self() ! {force_queue_advance, CallId}
                end,
            MsgId = wh_json:get_value(<<"Msg-ID">>, Cmd, <<>>),
            {ok, AppName, CmdQ1, Cmd, MsgId}
    end.

%% execute all commands in JObj immediately, irregardless of what is running (if anything).
-spec insert_command/3 :: (#state{}, insert_at_options(), wh_json:json_object()) -> queue().
insert_command(#state{node=Node
                      ,callid=CallId
                      ,command_q=CommandQ
                      ,is_node_up=IsNodeUp
                     }=State, now, JObj) ->
    AName = wh_json:get_value(<<"Application-Name">>, JObj),
    lager:debug("received immediate call command '~s'", [AName]),
    case IsNodeUp andalso AName of
        false ->
            lager:debug("node ~s is not avaliable", [Node]),
            lager:debug("sending execution error for command ~s", [AName]),
            {Mega,Sec,Micro} = erlang:now(),
            Props = [{<<"Event-Name">>, <<"CHANNEL_EXECUTE_ERROR">>}
                     ,{<<"Event-Date-Timestamp">>, ( (Mega * 1000000 + Sec) * 1000000 + Micro )}
                     ,{<<"Call-ID">>, CallId}
                     ,{<<"Channel-Call-State">>, <<"ERROR">>}
                     ,{<<"Custom-Channel-Vars">>, JObj}
                     ,{<<"Msg-ID">>, wh_json:get_value(<<"Msg-ID">>, JObj)}
                     ,{<<"Request">>, JObj}
                     | wh_api:default_headers(?APP_NAME, ?APP_VERSION)
                    ],
            wapi_call:publish_event(CallId, Props),
            CommandQ;
        <<"queue">> ->
            true = wapi_dialplan:queue_v(JObj),
            DefJObj = wh_json:from_list(wh_api:extract_defaults(JObj)),
            #state{command_q=CommandQ1} = lists:foldl(fun(CmdJObj, StateAcc) ->
                                                              case wh_json:is_empty(CmdJObj) of
                                                                  true -> 'ok';
                                                                  false ->
                                                                      put(callid, CallId),
                                                                      AppCmd = wh_json:merge_jobjs(CmdJObj, DefJObj),
                                                                      true = wapi_dialplan:v(AppCmd),
                                                                      CmdQ = insert_command(StateAcc, now, AppCmd),
                                                                      State#state{command_q=CmdQ}
                                                              end
                                                      end, State, wh_json:get_value(<<"Commands">>, JObj)),
            CommandQ1;
        <<"noop">> ->
            execute_control_request(JObj, State),
            maybe_filter_queue(wh_json:get_value(<<"Filter-Applications">>, JObj), CommandQ);
        _ ->
            execute_control_request(JObj, State),
            CommandQ
    end;
insert_command(_State, flush, JObj) ->
    lager:debug("received control queue flush command, clearing all waiting commands"),
    insert_command_into_queue(queue:new(), tail, JObj);
insert_command(#state{command_q=CommandQ}, head, JObj) ->
    insert_command_into_queue(CommandQ, head, JObj);
insert_command(#state{command_q=CommandQ}, tail, JObj) ->
    insert_command_into_queue(CommandQ, tail, JObj);
insert_command(Q, Pos, _) ->
    lager:debug("received command for an unknown queue position: ~p", [Pos]),
    Q.

-spec insert_command_into_queue/3 :: (queue(), 'tail' | 'head', wh_json:json_object()) -> queue().
insert_command_into_queue(Q, Position, JObj) ->
    InsertFun = queue_insert_fun(Position),
    case wh_json:get_value(<<"Application-Name">>, JObj) of
        <<"queue">> -> %% list of commands that need to be added
            true = wapi_dialplan:queue_v(JObj),
            DefJObj = wh_json:from_list(wh_api:extract_defaults(JObj)), %% each command lacks the default headers
            lists:foldr(fun(CmdJObj, TmpQ) ->
                                case wh_json:is_empty(CmdJObj) of
                                    true -> TmpQ;
                                    false ->
                                        AppCmd = wh_json:merge_jobjs(CmdJObj, DefJObj),
                                        true = wapi_dialplan:v(AppCmd),
                                        lager:debug("inserting at the ~s of the control queue call command '~s'"
                                             ,[Position, wh_json:get_value(<<"Application-Name">>, AppCmd)]),
                                        InsertFun(AppCmd, TmpQ)
                                end
                        end, Q, wh_json:get_value(<<"Commands">>, JObj));
        AppName ->
            true = wapi_dialplan:v(JObj),
            lager:debug("inserting at the ~s of the control queue call command '~s'", [Position, AppName]),
            InsertFun(JObj, Q)
    end.

queue_insert_fun(tail) ->
    fun queue:in/2;
queue_insert_fun(head) ->
    fun queue:in_r/2.

%% See Noop documentation for Filter-Applications to get an idea of this function's purpose
-spec maybe_filter_queue/2 :: ('undefined' | list(), queue()) -> queue().
maybe_filter_queue(undefined, CommandQ) -> CommandQ;
maybe_filter_queue([], CommandQ) -> CommandQ;
maybe_filter_queue([AppName|T]=Apps, CommandQ) when is_binary(AppName) ->
    case queue:out(CommandQ) of
        {empty, _} -> CommandQ;
        {{value, NextJObj}, CommandQ1} ->
            case wh_json:get_value(<<"Application-Name">>, NextJObj) =:= AppName of
                false -> maybe_filter_queue(T, CommandQ);
                true ->
                    lager:debug("app ~s matched next command, popping off", [AppName]),
                    maybe_filter_queue(Apps, CommandQ1)
            end
    end;
maybe_filter_queue([AppJObj|T]=Apps, CommandQ) ->
    case queue:out(CommandQ) of
        {empty, _} -> CommandQ;
        {{value, NextJObj}, CommandQ1} ->
            case (AppName = wh_json:get_value(<<"Application-Name">>, NextJObj)) =:=
                wh_json:get_value(<<"Application-Name">>, AppJObj) of
                false -> maybe_filter_queue(T, CommandQ);
                true ->
                    lager:debug("app ~s matched next command, checking fields", [AppName]),
                    Fields = wh_json:get_value(<<"Fields">>, AppJObj),
                    lager:debug("fields: ~p", [Fields]),
                    case lists:all(fun({AppField, AppValue}) ->
                                           wh_json:get_value(AppField, NextJObj) =:= AppValue
                                   end, wh_json:to_proplist(Fields)) of
                        false -> maybe_filter_queue(T, CommandQ);
                        true ->
                            lager:debug("all fields matched next command, popping it off"),
                            maybe_filter_queue(Apps, CommandQ1) % same app and all fields matched
                    end
            end
    end.

-spec is_post_hangup_command/1 :: (ne_binary()) -> boolean().
is_post_hangup_command(AppName) ->
    lists:member(AppName, ?POST_HANGUP_COMMANDS).

-spec execute_control_request/2 :: (wh_json:json_object(), #state{}) -> 'ok'.
execute_control_request(Cmd, #state{node=Node
                                    ,callid=CallId
                                    ,self=Srv
                                   }) ->
    put(callid, CallId),

    try
        lager:debug("executing call command '~s' ~s", [wh_json:get_value(<<"Application-Name">>, Cmd)
                                                       ,wh_json:get_value(<<"Msg-ID">>, Cmd, <<>>)
                                                      ]),
        Mod = wh_util:to_atom(<<"ecallmgr_"
                                     ,(wh_json:get_value(<<"Event-Category">>, Cmd, <<>>))/binary
                                     ,"_"
                                     ,(wh_json:get_value(<<"Event-Name">>, Cmd, <<>>))/binary
                                   >>),
        Mod:exec_cmd(Node, CallId, Cmd, self())
    catch
        _:{error,nosession} ->
            lager:debug("unable to execute command, no session"),
            send_error_resp(CallId, Cmd, <<"Session "
                                           ,CallId/binary
                                           ," not found for "
                                           ,(wh_json:get_value(<<"Application-Name">>, Cmd))/binary>>),
            Srv ! {force_queue_advance, CallId},
            ok;
        error:{badmatch, {error, nosession}} ->
            lager:debug("unable to execute command, no session"),
            send_error_resp(CallId, Cmd, <<"Session "
                                           ,CallId/binary
                                           ," not found for "
                                           ,(wh_json:get_value(<<"Application-Name">>, Cmd))/binary>>),
            Srv ! {force_queue_advance, CallId},
            ok;
        error:{badmatch, {error, ErrMsg}} ->
            ST = erlang:get_stacktrace(),
            lager:debug("invalid command ~s: ~p", [wh_json:get_value(<<"Application-Name">>, Cmd), ErrMsg]),
            lager:debug("stacktrace:"),
            _ = [lager:debug("~p", [Line]) || Line <- ST],
            send_error_resp(CallId, Cmd),
            Srv ! {force_queue_advance, CallId},
            ok;
        throw:{msg, ErrMsg} ->
            lager:debug("error while executing command ~s: ~p", [wh_json:get_value(<<"Application-Name">>, Cmd), ErrMsg]),
            send_error_resp(CallId, Cmd),
            Srv ! {force_queue_advance, CallId},
            ok;
        _A:_B ->
            ST = erlang:get_stacktrace(),
            lager:debug("exception (~s) while executing ~s: ~p", [_A, wh_json:get_value(<<"Application-Name">>, Cmd), _B]),
            lager:debug("stacktrace:"),
            _ = [lager:debug("~p", [Line]) || Line <- ST],
            send_error_resp(CallId, Cmd),
            Srv ! {force_queue_advance, CallId},
            ok
    end.

-spec send_error_resp/2 :: (ne_binary(), wh_json:json_object()) -> 'ok'.
send_error_resp(CallId, Cmd) ->
    send_error_resp(CallId, Cmd, <<"Could not execute dialplan action: ", (wh_json:get_value(<<"Application-Name">>, Cmd))/binary>>).

-spec send_error_resp/3 :: (ne_binary(), wh_json:json_object(), ne_binary()) -> 'ok'.
send_error_resp(CallId, Cmd, Msg) ->
    Resp = [{<<"Msg-ID">>, wh_json:get_value(<<"Msg-ID">>, Cmd)}
            ,{<<"Error-Message">>, Msg}
            ,{<<"Request">>, Cmd}
            ,{<<"Call-ID">>, CallId}
            | wh_api:default_headers(<<>>, <<"error">>, <<"dialplan">>, ?APP_NAME, ?APP_VERSION)
           ],
    lager:debug("sending execution error: ~p", [Resp]),
    wapi_dialplan:publish_error(CallId, Resp).

-spec get_keep_alive_ref/1 :: (#state{}) -> 'undefined' | reference().
get_keep_alive_ref(#state{is_call_up=true}) -> undefined;
get_keep_alive_ref(#state{keep_alive_ref=undefined
                          ,is_call_up=false
                         }) ->
    lager:debug("started post hangup keep alive timer for ~bms", [?KEEP_ALIVE]),
    erlang:send_after(?KEEP_ALIVE, self(), keep_alive_expired);
get_keep_alive_ref(#state{keep_alive_ref=TRef
                          ,is_call_up=false
                         }) ->
    _ = case erlang:cancel_timer(TRef) of
            false -> ok;
            _ -> %% flush the receive buffer of expiration messages
                receive keep_alive_expired -> ok
                after 0 -> ok end
        end,
    lager:debug("reset post hangup keep alive timer"),
    erlang:send_after(?KEEP_ALIVE, self(), keep_alive_expired).

-spec publish_leg_addition/1 :: (wh_json:json_object()) -> 'ok'.
publish_leg_addition(JObj) ->
    Props = case wh_json:get_value(<<"Event-Name">>, JObj) of
                <<"CHANNEL_BRIDGE">> -> wh_json:to_proplist(JObj);
                <<"CHANNEL_CREATE">> -> ecallmgr_call_events:swap_call_legs(JObj)
            end,
    Event = ecallmgr_call_events:create_event(<<"LEG_CREATED">>, undefined, Props),
    case props:get_value(<<"Call-ID">>, Event) of
        undefined -> ok;
        _Else -> ecallmgr_call_events:publish_event(Event)
    end.

-spec publish_leg_removal/1 :: (wh_json:json_object()) -> 'ok'.
publish_leg_removal(JObj) ->
    Props = case wh_json:get_value(<<"Event-Name">>, JObj) of
                <<"CHANNEL_UNBRIDGE">> -> wh_json:to_proplist(JObj);
                <<"CHANNEL_DESTROY">> -> ecallmgr_call_events:swap_call_legs(JObj)
            end,
    Event = ecallmgr_call_events:create_event(<<"LEG_DESTROYED">>, undefined, Props),
    case props:get_value(<<"Call-ID">>, Event) of
        undefined -> ok;
        _Else -> ecallmgr_call_events:publish_event(Event)
    end.

-spec publish_callid_update/3 :: (ne_binary(), ne_binary(), ne_binary()) -> 'ok'.
publish_callid_update(PrevCallId, NewCallId, CtrlQ) ->
    lager:debug("sending callid update to ~s instead of ~s", [NewCallId, PrevCallId]),
    Update = [{<<"Call-ID">>, NewCallId}
              ,{<<"Replaces-Call-ID">>, PrevCallId}
              ,{<<"Control-Queue">>, CtrlQ}
              | wh_api:default_headers(?APP_NAME, ?APP_VERSION)
             ],
    wapi_call:publish_callid_update(PrevCallId, Update).

-spec publish_control_transfer/2 :: (ne_binary(), ne_binary()) -> 'ok'.
publish_control_transfer(undefined, CallId) ->
    lager:debug("no whapp queue known for control transfer for ~s", [CallId]);
publish_control_transfer(ControllerQ, CallId) ->
    lager:debug("sending control transfer to queue ~s for ~s", [ControllerQ, CallId]),
    Transfer = [{<<"Call-ID">>, CallId}
                | wh_api:default_headers(?APP_NAME, ?APP_VERSION)
               ],
    wapi_call:publish_control_transfer(ControllerQ, Transfer).<|MERGE_RESOLUTION|>--- conflicted
+++ resolved
@@ -166,22 +166,6 @@
 event_execute_complete(Srv, CallId, App) ->
     gen_listener:cast(Srv, {event_execute_complete, CallId, App, wh_json:new()}).
 
-<<<<<<< HEAD
--spec add_leg/1 :: (wh_proplist()) -> 'ok'.
-add_leg(Props) ->
-    %% if there is a Other-Leg-Unique-ID then that MAY refer to a leg managed
-    %% by call_control, if so add the leg to it
-    case props:get_value(<<"Other-Leg-Unique-ID">>, Props) of
-        undefined -> ok;
-        CallId ->
-            _ = [gen_listener:cast(Srv, {add_leg, wh_json:from_list(Props)})
-                 || Srv <- gproc:lookup_pids({p, l, {call_control, CallId}})
-                ],
-            ok
-    end.
-
-=======
->>>>>>> c0410d27
 -spec update_node/2 :: (atom(), ne_binary() | [pid(),...] | []) -> 'ok'.
 update_node(Node, CallId) when is_binary(CallId) ->
     update_node(Node, gproc:lookup_pids({p, l, {call_control, CallId}}));
@@ -193,30 +177,6 @@
 control_procs(CallId) ->
     gproc:lookup_pids({p, l, {call_control, CallId}}).
 
-<<<<<<< HEAD
--spec rm_leg/1 :: (wh_proplist()) -> 'ok'.
-rm_leg(Props) ->
-    %% if there is a Other-Leg-Unique-ID then that MAY refer to a leg managed
-    %% by call_control, if so remove the leg from it
-    case props:get_value(<<"Other-Leg-Unique-ID">>, Props) of
-        undefined -> ok;
-        CallId ->
-            _ = [gen_listener:cast(Srv, {rm_leg, wh_json:from_list(Props)})
-                 || Srv <- gproc:lookup_pids({p, l, {call_control, CallId}})
-                ],
-            ok
-    end.
-
--spec transferer/2 :: (pid(), proplist()) -> 'ok'.
-transferer(Srv, Props) ->
-    gen_listener:cast(Srv, {transferer, wh_json:from_list(Props)}).
-
--spec transferee/2 :: (pid(), proplist()) -> 'ok'.
-transferee(Srv, Props) ->
-    gen_listener:cast(Srv, {transferee, wh_json:from_list(Props)}).
-
-=======
->>>>>>> c0410d27
 -spec handle_call_command/2 :: (wh_json:json_object(), proplist()) -> 'ok'.
 handle_call_command(JObj, Props) ->
     Srv = props:get_value(server, Props),
