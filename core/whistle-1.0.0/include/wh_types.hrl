-ifndef(WHISTLE_TYPES_INCLUDED).
-include_lib("xmerl/include/xmerl.hrl").

-define(MILLISECONDS_IN_SECOND, 1000).
-define(MILLISECONDS_IN_MINUTE, 60000).
-define(MILLISECONDS_IN_HOUR, 3600000).
-define(MILLISECONDS_IN_DAY, 86400000).

-define(SECONDS_IN_MINUTE, 60).
-define(SECONDS_IN_HOUR, 3600).
-define(SECONDS_IN_DAY, 86400).
-define(SECONDS_IN_WEEK, 604800).
-define(SECONDS_IN_YEAR, 31540000).

-define(ANY_DIGIT, [<<"1">>, <<"2">>, <<"3">>
                    ,<<"4">>, <<"5">>, <<"6">>
                    ,<<"7">>, <<"8">>, <<"9">>
                    ,<<"*">>, <<"0">>, <<"#">>
                   ]).

%% Hangup Causes that are fine
-define(SUCCESSFUL_HANGUPS, [<<"NORMAL_CLEARING">>, <<"ORIGINATOR_CANCEL">>, <<"SUCCESS">>]).

-type text() :: string() | atom() | binary() | iolist().

-type atoms() :: [atom(),...] | [].
-type pids() :: [pid(),...] | [].

-type pid_ref() :: {pid(), reference()}.
-type pid_refs() :: [pid_ref(),...] | [].

-type api_terms() :: wh_json:object() | wh_json:json_proplist().
-type api_binary() :: ne_binary() | 'undefined'.
-type api_binaries() :: [api_binary(),...] | [] | 'undefined'.
-type api_object() :: wh_json:object() | 'undefined'.
-type api_objects() :: wh_json:objects() | 'undefined'.
-type api_boolean() :: boolean() | 'undefined'.
-type api_atom() :: atom() | 'undefined'.
-type api_string() :: string() | 'undefined'.
-type api_reference() :: reference() | 'undefined'.
-type api_pid() :: pid() | 'undefined'.
-type api_list() :: list() | 'undefined'.

-type api_number() :: number() | 'undefined'.
-type api_integer() :: integer() | 'undefined'.
-type api_pos_integer() :: pos_integer() | 'undefined'.
-type api_non_neg_integer() :: non_neg_integer() | 'undefined'.
-type api_float() :: float() | 'undefined'.

-type wh_deeplist() :: iolist(). %[term() | wh_deeplist()].

-type wh_std_return() :: {'ok', _} | {'error', _}.

-type wh_jobj_return() :: {'ok', wh_json:object()} | {'error', _}.
-type wh_jobjs_return() :: {'ok', wh_json:objects()} | {'error', _}.

%% non-empty binary
-define(NE_BINARY, <<_:8,_/binary>>).
-type ne_binary() :: <<_:8,_:_*8>>.
-type ne_binaries() :: [ne_binary(),...] | [].
-type binaries() :: [binary(),...] | [].

-type strings() :: [string(),...] | [].
-type integers() :: [integer(),...] | [].

-type functions() :: [function(),...] | [].

%% when using gen_smtp to send emails, it takes a 5-tuple for a message-body part
-type mail_message_body() :: {ne_binary(), ne_binary(), proplist(), proplist(), ne_binary() | iolist()}.

%% for setting types on dicts
-type dict(K,V) :: [{K, V}].

-type wh_proplist_value() :: any().
-type wh_proplist_values() :: [wh_proplist_value(),...] | [].
<<<<<<< HEAD
-type wh_proplist_key() :: ne_binary() | atom() | number() | string() | ne_binaries().
=======
-type wh_proplist_key() :: binary() | atom() | number() | string() | function() | ne_binaries().
>>>>>>> 8cac751f
-type wh_proplist_keys() :: [wh_proplist_key(),...] | [].
-type wh_proplist_kv(K, V) :: [{K, V} | atom(),...] | [].
-type wh_proplist_k(K) :: wh_proplist_kv(K, wh_proplist_value()).
-type wh_proplist() :: wh_proplist_kv(wh_proplist_key(), wh_proplist_value()).
-type wh_proplists() :: [wh_proplist(),...] | [].

-type proplist_key() :: wh_proplist_key().
-type proplist() :: wh_proplist().

%% result of calendar:datetime_to_gregorian_seconds({{1970,1,1},{0,0,0}}).
%% Subtract this value from a gregorian seconds version of a date
%% to get the Unix timestamp
%% datetime_to_gregorian_seconds({date(),time()}) - ?UNIX_EPOCH_IN_GREGORIAN.
-define(UNIX_EPOCH_IN_GREGORIAN, 62167219200).

-type wh_now() :: erlang:timestamp().
-type wh_year() :: non_neg_integer().
-type wh_month() :: 1..12.
-type wh_day() :: 1..31.
-type wh_hour() :: 0..23.
-type wh_minute() :: 0..59.
-type wh_second() :: 0..59.
-type wh_daynum() :: 1..7.
-type wh_weeknum() :: 1..53.
-type wh_date() :: calendar:date(). %%{wh_year(), wh_month(), wh_day()}.
-type wh_time() :: calendar:time(). %%{wh_hour(), wh_minute(), wh_second()}.
-type wh_datetime() :: calendar:datetime(). %%{wh_date(), wh_time()}.
-type wh_iso_week() :: calendar:yearweeknum(). %%{wh_year(), wh_weeknum()}.
-type gregorian_seconds() :: pos_integer().
-type unix_seconds() :: pos_integer().

-type wh_timeout() :: non_neg_integer() | 'infinity'.

-type wh_ip_list() :: ne_binaries().

%% Recreate the non-exported types defined in the erlang supervisor source
-type sup_child_spec() :: supervisor:child_spec().
-type sup_child_specs() :: [sup_child_spec()] | [].
-type sup_start_flags() :: {supervisor:strategy(), non_neg_integer(), non_neg_integer()}.
-type sup_init_ret() :: {'ok', {sup_start_flags(), sup_child_specs()}}.
-type sup_child_id() :: pid() | 'undefined'.
-type sup_startchild_err() :: 'already_present' | {'already_started', sup_child_id()} | term().
-type sup_startchild_ret() :: {'ok', sup_child_id()} | {'ok', sup_child_id(), term()} |
                              {'error', sup_startchild_err()}.

%% Helper macro for declaring children of supervisor
-define(WORKER(I), {I, {I, 'start_link', []}, 'permanent', 5000, 'worker', [I]}).
-define(WORKER_ARGS(I, Args), {I, {I, 'start_link', Args}, 'permanent', 5000, 'worker', [I]}).
-define(WORKER_TYPE(I, Type), {I, {I, 'start_link', []}, Type, 5000, 'worker', [I]}).
-define(WORKER_ARGS_TYPE(I, Args, Type), {I, {I, 'start_link', Args}, Type, 5000, 'worker', [I]}).
-define(WORKER_NAME_ARGS(I, N, Args), {N, {I, 'start_link', Args}, 'permanent', 5000, 'worker', [I]}).
-define(WORKER_NAME_ARGS_TYPE(N, I, Args, Type), {N, {I, 'start_link', Args}, Type, 5000, 'worker', [I]}).

-define(SUPER(I), {I, {I, 'start_link', []}, 'permanent', 'infinity', 'supervisor', [I]}).
-define(SUPER_TYPE(I, Type), {I, {I, 'start_link', []}, Type, 'infinity', 'supervisor', [I]}).
-define(SUPER_ARGS(I, Args), {I, {I, 'start_link', Args}, 'permanent', 'infinity', 'supervisor', [I]}).
-define(SUPER_ARGS_TYPE(I, Args, Type), {I, {I, 'start_link', Args}, Type, 'infinity', 'supervisor', [I]}).
-define(SUPER_NAME_ARGS_TYPE(N, I, Args, Type), {N, {I, 'start_link', Args}, Type, 'infinity', 'supervisor', [I]}).

-define(CACHE(N), {N, {'wh_cache', 'start_link', [N]}, 'permanent', 5000, 'worker', ['wh_cache']}).
-define(CACHE_ARGS(N, Arg), {N, {'wh_cache', 'start_link', [N, Arg]}, 'permanent', 5000, 'worker', ['wh_cache']}).

%% Recreate the non-exported types defined in the erlang gen_server source
-type startlink_err() :: {'already_started', pid()} | 'shutdown' | term().
-type startlink_ret() :: {'ok', pid()} | 'ignore' | {'error', startlink_err()}.
-type startapp_ret() :: {'ok', pid()} | {'ok', pid(), term()} | {'error', startlink_err()}.

-type call_from() :: pid_ref().
-type gen_server_timeout() :: 'hibernate' | non_neg_integer().
-type handle_call_ret() :: {'reply', term(), term()} | {'reply', term(), term(), gen_server_timeout()} |
                           {'noreply', term()} | {'noreply', term(), gen_server_timeout()} |
                           {'stop', term(), term()} | {'stop', term(), term(), term()}.

-type handle_cast_ret() :: {'noreply', term()} | {'noreply', term(), gen_server_timeout()} |
                           {'stop', term(), term()}.

-type handle_info_ret() :: {'noreply', term()} | {'noreply', term(), gen_server_timeout()} |
                           {'stop', term(), term()}.

-type server_ref() :: atom() | {atom(), atom()} | {'global', term()} | {'via', atom(), term()} | pid().


-type gen_server_name() :: {'local', atom()} |
                           {'global', term()} |
                           {'via', atom(), term()}.
-type gen_server_option() :: {'debug', list()} |
                             {'timeout', non_neg_integer()} |
                             {'spawn_opt', list()}.
-type gen_server_options() :: [gen_server_option(),...] | [].

%% Ibrowse-related types
-type ibrowse_error() :: {'error', 'req_timedout'
                          | 'sel_conn_closed'
                          | {'EXIT', term()}
                          | {'conn_failed', {'error', atom()}}
                         }.
-type ibrowse_ret() :: {'ok', string(), wh_proplist(), string() | binary()} |
                       {'ibrowse_req_id', term()} |
                       ibrowse_error().
%% When using the stream_to option, ibrowse:send_req returns this tuple ReqID
-type ibrowse_req_id() :: {pos_integer(), pos_integer(), pos_integer()}.

%% XML types
-type xml_attrib_name() :: atom().
-type xml_attrib_value() :: ne_binary() | nonempty_string() | iolist() | atom() | number().
-type xml_attrib() :: #xmlAttribute{}.
-type xml_attribs() :: [xml_attrib(),...] | [].

-type xml_el() :: #xmlElement{}.
-type xml_els() :: [xml_el(),...] | [].

-type xml_text() :: #xmlText{value :: iolist()}.
-type xml_texts() :: [xml_text(),...] | [].

%% Used by ecallmgr and wapi_dialplan at least
-define(CALL_EVENTS,
        [<<"CALL_SECURE">>,<<"CALL_UPDATE">>
<<<<<<< HEAD
         ,<<"CHANNEL_ANSWER">>
=======
         ,<<"CHANNEL_ANSWER">>, <<"CHANNEL_BRIDGE">>
>>>>>>> 8cac751f
         ,<<"CHANNEL_CREATE">>, <<"CHANNEL_DESTROY">>
         ,<<"CHANNEL_EXECUTE">>, <<"CHANNEL_EXECUTE_COMPLETE">>,<<"CHANNEL_EXECUTE_ERROR">>
         ,<<"CHANNEL_FAX_STATUS">>,<<"CHANNEL_INTERCEPTED">>
         ,<<"CHANNEL_PROGRESS_MEDIA">>,<<"CHANNEL_REPLACED">>
         ,<<"CHANNEL_TRANSFEREE">>,<<"CHANNEL_TRANSFEROR">>
<<<<<<< HEAD
         ,<<"CHANNEL_BRIDGE">>, <<"CHANNEL_UNBRIDGE">>
=======
         ,<<"CHANNEL_UNBRIDGE">>
>>>>>>> 8cac751f
         ,<<"DETECTED_TONE">>,<<"DTMF">>
         ,<<"LEG_CREATED">>, <<"LEG_DESTROYED">>
         ,<<"RECORD_START">>,<<"RECORD_STOP">>
         ,<<"dialplan">> %% errors are sent with this
        ]).

-type xml_thing() :: xml_el() | xml_text().
-type xml_things() :: xml_els() | xml_texts().

-define(WHISTLE_TYPES_INCLUDED, 'true').
-endif.<|MERGE_RESOLUTION|>--- conflicted
+++ resolved
@@ -73,11 +73,7 @@
 
 -type wh_proplist_value() :: any().
 -type wh_proplist_values() :: [wh_proplist_value(),...] | [].
-<<<<<<< HEAD
--type wh_proplist_key() :: ne_binary() | atom() | number() | string() | ne_binaries().
-=======
 -type wh_proplist_key() :: binary() | atom() | number() | string() | function() | ne_binaries().
->>>>>>> 8cac751f
 -type wh_proplist_keys() :: [wh_proplist_key(),...] | [].
 -type wh_proplist_kv(K, V) :: [{K, V} | atom(),...] | [].
 -type wh_proplist_k(K) :: wh_proplist_kv(K, wh_proplist_value()).
@@ -195,21 +191,13 @@
 %% Used by ecallmgr and wapi_dialplan at least
 -define(CALL_EVENTS,
         [<<"CALL_SECURE">>,<<"CALL_UPDATE">>
-<<<<<<< HEAD
          ,<<"CHANNEL_ANSWER">>
-=======
-         ,<<"CHANNEL_ANSWER">>, <<"CHANNEL_BRIDGE">>
->>>>>>> 8cac751f
          ,<<"CHANNEL_CREATE">>, <<"CHANNEL_DESTROY">>
          ,<<"CHANNEL_EXECUTE">>, <<"CHANNEL_EXECUTE_COMPLETE">>,<<"CHANNEL_EXECUTE_ERROR">>
          ,<<"CHANNEL_FAX_STATUS">>,<<"CHANNEL_INTERCEPTED">>
          ,<<"CHANNEL_PROGRESS_MEDIA">>,<<"CHANNEL_REPLACED">>
          ,<<"CHANNEL_TRANSFEREE">>,<<"CHANNEL_TRANSFEROR">>
-<<<<<<< HEAD
          ,<<"CHANNEL_BRIDGE">>, <<"CHANNEL_UNBRIDGE">>
-=======
-         ,<<"CHANNEL_UNBRIDGE">>
->>>>>>> 8cac751f
          ,<<"DETECTED_TONE">>,<<"DTMF">>
          ,<<"LEG_CREATED">>, <<"LEG_DESTROYED">>
          ,<<"RECORD_START">>,<<"RECORD_STOP">>
