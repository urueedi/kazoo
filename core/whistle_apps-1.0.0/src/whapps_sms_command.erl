--- conflicted
+++ resolved
@@ -99,7 +99,6 @@
 send(Strategy, _API, _Endpoints) ->
     lager:debug("Strategy ~s not implemented", [Strategy]).
 
-
 send_and_wait(<<"single">>, _API, [], _Timeout) ->
     {'error', <<"no endpoints available">>};
 send_and_wait(<<"single">>, API, [Endpoint| Others], Timeout) ->
@@ -155,7 +154,7 @@
         {'error', {'timeout', _Reason}} when FailOver =:= 'undefined' ->
             DeliveryProps = props:filter_undefined(
                               [{<<"Delivery-Result-Code">>, <<"sip:500">> }
-                               ,{<<"Delivery-Failure">>, true}
+                               ,{<<"Delivery-Failure">>, 'true'}
                                ,{<<"Error-Code">>, 500}
                                ,{<<"Error-Message">>, <<"timeout">>}
                                ,{<<"Status">>, <<"Failed">>}
@@ -167,7 +166,7 @@
         {'error', Reason} when FailOver =:= 'undefined' ->
             DeliveryProps = props:filter_undefined(
                               [{<<"Delivery-Result-Code">>, <<"sip:500">> }
-                               ,{<<"Delivery-Failure">>, true}
+                               ,{<<"Delivery-Failure">>, 'true'}
                                ,{<<"Error-Code">>, 500}
                                ,{<<"Error-Message">>, wh_util:to_binary(Reason)}
                                ,{<<"Status">>, <<"Failed">>}
@@ -177,22 +176,9 @@
                               ]),
             {'ok', wh_json:set_values(DeliveryProps, wh_json:new())};
         {'error', Reason} ->
-<<<<<<< HEAD
             lager:info("received error while sending msg ~s: ~-800p", [CallId, Reason]),
             lager:info("trying failover"),
             send(<<"amqp">>, API, FailOver, _Timeout)
-=======
-            DeliveryProps = [{<<"Delivery-Result-Code">>, <<"sip:500">> }
-                             ,{<<"Delivery-Failure">>, true}
-                             ,{<<"Error-Code">>, 500}
-                             ,{<<"Error-Message">>, wh_util:error_to_binary(Reason)}
-                             ,{<<"Status">>, <<"Failed">>}
-                             ,{<<"Message-ID">>, props:get_value(<<"Message-ID">>, API) }
-                             ,{<<"Call-ID">>, CallId }
-                             | wh_api:default_headers(<<"message">>, <<"delivery">>, ?APP_NAME, ?APP_VERSION)
-                            ],
-            {'error', wh_json:set_values(DeliveryProps, wh_json:new())}
->>>>>>> 81d630ca
     end.
 
 -spec amqp_exchange_options(api_object()) -> wh_proplist().
