--- conflicted
+++ resolved
@@ -238,20 +238,15 @@
     get_prompt(Name, Lang, Call);
 get_prompt(PromptId, Lang, 'undefined') ->
     wh_util:join_binary([<<"prompt:/">>, ?WH_MEDIA_DB, PromptId, Lang], <<"/">>);
-<<<<<<< HEAD
-get_prompt(PromptId, Lang, Call) ->
-    get_prompt(PromptId, Lang, Call, ?USE_ACCOUNT_OVERRIDES).
-
-get_prompt(PromptId, _Lang, _Call, 'false') ->
-    wh_util:join_binary([<<"prompt:/">>, ?WH_MEDIA_DB, PromptId, Lang], <<"/">>);
-get_prompt(PromptId, Lang, Call, 'true') ->
-    wh_util:join_binary([<<"prompt:/">>, whapps_call:account_id(Call), PromptId, Lang], <<"/">>).
-=======
 get_prompt(PromptId, Lang, <<_/binary>> = AccountId) ->
-    wh_util:join_binary([<<"prompt:/">>, AccountId, PromptId, Lang], <<"/">>);
+    get_prompt(PromptId, Lang, AccountId, ?USE_ACCOUNT_OVERRIDES);
 get_prompt(PromptId, Lang, Call) ->
     get_prompt(PromptId, Lang, whapps_call:account_id(Call)).
->>>>>>> 64fcce43
+
+get_prompt(PromptId, Lang, AccountId, 'true') ->
+    wh_util:join_binary([<<"prompt:/">>, AccountId, PromptId, Lang], <<"/">>);
+get_prompt(PromptId, Lang, _AccountId, 'false') ->
+    wh_util:join_binary([<<"prompt:/">>, ?WH_MEDIA_DB, PromptId, Lang], <<"/">>).
 
 -spec get_account_prompt(ne_binary(), api_binary(), whapps_call:call()) -> api_binary().
 -spec get_account_prompt(ne_binary(), api_binary(), whapps_call:call(), ne_binary()) -> api_binary().
