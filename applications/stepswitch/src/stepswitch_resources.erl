%%%-------------------------------------------------------------------
%%% @copyright (C) 2013-2014, 2600Hz
%%% @doc
%%%
%%% @end
%%% @contributors
%%%-------------------------------------------------------------------
-module(stepswitch_resources).

-export([get_props/0, get_props/1, get_props/2]).
-export([endpoints/2]).
-export([reverse_lookup/1]).

-export([fetch_global_resources/0
         ,fetch_local_resources/1
        ]).

-include("stepswitch.hrl").

-define(CONFIG_CAT, <<"number_manager">>).

-record(gateway, {
           server :: api_binary()
           ,port :: api_binary()
           ,realm :: api_binary()
           ,username :: api_binary()
           ,password :: api_binary()
           ,route :: api_binary()
           ,prefix = <<>> :: binary()
           ,suffix = <<>> :: binary()
           ,codecs = [] :: ne_binaries()
           ,bypass_media = 'false' :: boolean()
           ,caller_id_type = <<"external">> :: ne_binary()
           ,fax_option :: ne_binary() | boolean()
           ,sip_headers :: api_object()
           ,sip_interface :: api_binary()
           ,progress_timeout = 8 :: 1..100
           ,invite_format = <<"route">> :: ne_binary()
           ,endpoint_type = <<"sip">> :: ne_binary()
           ,endpoint_options = wh_json:new() :: wh_json:object()
           ,format_from_uri = 'false' :: boolean()
           ,from_uri_realm :: api_binary()
           ,is_emergency = 'false' :: boolean()
           ,force_port = 'false' :: boolean()
         }).

-record(resrc, {
           id :: api_binary()
           ,rev :: api_binary()
           ,name :: api_binary()
           ,weight = 1 :: 1..100
           ,grace_period = 3 :: non_neg_integer()
           ,flags = [] :: list()
           ,rules = [] :: list()
           ,raw_rules = [] :: list()
           ,cid_rules = [] :: list()
           ,cid_raw_rules = [] :: list()
           ,gateways = [] :: list()
           ,is_emergency = 'false' :: boolean()
           ,require_flags = 'false' :: boolean()
           ,global = 'true' :: boolean()
           ,format_from_uri = 'false' :: boolean()
           ,from_uri_realm :: api_binary()
           ,fax_option :: ne_binary() | boolean()
           ,codecs = [] :: ne_binaries()
           ,bypass_media = 'false' :: boolean()
           ,formatters :: api_objects()
           ,proxies = [] :: wh_proplist()
         }).

-type resource() :: #resrc{}.
-type resources() :: [#resrc{},...] | [].

-type gateway() :: #gateway{}.
-type gateways() :: [#gateway{},...] | [].

-compile({'no_auto_import', [get/0, get/1]}).

-spec get_props() -> wh_proplists().
get_props() ->
    [resource_to_props(Resource)
     || Resource <- sort_resources(get())
    ].

-spec get_props(ne_binary()) -> wh_proplist() | 'undefined'.
get_props(ResourceId) ->
    case get_resource(ResourceId) of
        'undefined' -> 'undefined';
        Resource -> resource_to_props(Resource)
    end.

-spec get_props(ne_binary(), api_binary()) -> wh_proplist() | 'undefined'.
get_props(_ResourceId, 'undefined') -> 'undefined';
get_props(ResourceId, AccountId) ->
    case get_local_resource(ResourceId, AccountId) of
        'undefined' -> 'undefined';
        Resource -> resource_to_props(Resource)
    end.

-spec resource_to_props(resource()) -> wh_proplist().
resource_to_props(#resrc{}=Resource) ->
    props:filter_undefined(
      [{<<"Name">>, Resource#resrc.name}
       ,{<<"ID">>, Resource#resrc.id}
       ,{<<"Rev">>, Resource#resrc.rev}
       ,{<<"Weight">>, Resource#resrc.weight}
       ,{<<"Global">>, Resource#resrc.global}
       ,{<<"Format-From-URI">>, Resource#resrc.format_from_uri}
       ,{<<"From-URI-Realm">>, Resource#resrc.from_uri_realm}
       ,{<<"Require-Flags">>, Resource#resrc.require_flags}
       ,{<<"Is-Emergency">>, Resource#resrc.is_emergency}
       ,{<<"T38">>, Resource#resrc.fax_option}
       ,{<<"Bypass-Media">>, Resource#resrc.bypass_media}
       ,{<<"Grace-Period">>, Resource#resrc.grace_period}
       ,{<<"Flags">>, Resource#resrc.flags}
       ,{<<"Codecs">>, Resource#resrc.codecs}
       ,{<<"Rules">>, Resource#resrc.raw_rules}
       ,{<<"Caller-ID-Rules">>, Resource#resrc.cid_raw_rules}
       ,{<<"Formatters">>, Resource#resrc.formatters}
      ]).

-spec sort_resources(resources()) -> resources().
sort_resources(Resources) ->
    lists:sort(fun(#resrc{weight=W1}, #resrc{weight=W2}) ->
                       W1 =< W2
               end, Resources).

%%--------------------------------------------------------------------
%% @public
%% @doc
%%
%% @end
%%--------------------------------------------------------------------
-spec endpoints(ne_binary(), wh_json:object()) -> wh_json:objects().
endpoints(Number, JObj) ->
    case maybe_get_endpoints(Number, JObj) of
        [] -> [];
        Endpoints -> sort_endpoints(Endpoints)
    end.

-spec maybe_get_endpoints(ne_binary(), wh_json:object()) -> wh_json:objects().
maybe_get_endpoints(Number, JObj) ->
    case wh_json:get_value(<<"Hunt-Account-ID">>, JObj) of
        'undefined' -> get_global_endpoints(Number, JObj);
        HuntAccount ->
            maybe_get_local_endpoints(HuntAccount, Number, JObj)
    end.

-spec maybe_get_local_endpoints(ne_binary(), ne_binary(), wh_json:object()) -> wh_json:objects().
maybe_get_local_endpoints(HuntAccount, Number, JObj) ->
    AccountId = wh_json:get_value(<<"Account-ID">>, JObj),
    case wh_util:is_in_account_hierarchy(HuntAccount, AccountId, 'true') of
        'false' ->
            lager:info("account ~s attempted to use local resources of ~s, but it is not allowed"
                       ,[AccountId, HuntAccount]
                      ),
            [];
        'true' ->
            lager:info("account ~s is using the local resources of ~s", [AccountId, HuntAccount]),
            get_local_endpoints(HuntAccount, Number, JObj)
    end.

-spec get_local_endpoints(ne_binary(), ne_binary(), wh_json:object()) -> wh_json:objects().
get_local_endpoints(AccountId, Number, JObj) ->
    lager:debug("attempting to find local resources for ~s", [AccountId]),
    Flags = wh_json:get_value(<<"Flags">>, JObj, []),
    Resources = filter_resources(Flags, get(AccountId)),
    resources_to_endpoints(Resources, Number, JObj).

-spec get_global_endpoints(ne_binary(), wh_json:object()) -> wh_json:objects().
get_global_endpoints(Number, JObj) ->
    lager:debug("attempting to find global resources"),
    Flags = wh_json:get_value(<<"Flags">>, JObj, []),
    Resources = filter_resources(Flags, get()),
    resources_to_endpoints(Resources, Number, JObj).

-spec sort_endpoints(wh_json:objects()) -> wh_json:objects().
sort_endpoints(Endpoints) ->
    lists:sort(fun endpoint_ordering/2, Endpoints).

-spec endpoint_ordering(wh_json:object(), wh_json:object()) -> boolean().
endpoint_ordering(P1, P2) ->
    wh_json:get_value(<<"Weight">>, P1, 1)
        =< wh_json:get_value(<<"Weight">>, P2, 1).

%%--------------------------------------------------------------------
%% @public
%% @doc
%%
%% @end
%%--------------------------------------------------------------------
-spec reverse_lookup(wh_json:object()) ->
                            {'ok', wh_proplist()} |
                            {'error', 'not_found'}.
reverse_lookup(JObj) ->
    Realm = stepswitch_util:get_realm(JObj),
    IP = wh_json:get_first_defined([<<"From-Network-Addr">>
                                    ,<<"Orig-IP">>
                                   ], JObj),
    Port = find_port(JObj),
    case maybe_find_global(IP, Port, Realm) of
        {'ok', _}=Ok -> Ok;
        {'error', 'not_found'} ->
            AccountId = find_account_id(Realm, JObj),
            maybe_find_local(IP, Port, Realm, AccountId)
    end.

-spec find_port(wh_json:object()) -> api_integer().
find_port(JObj) ->
    wh_json:get_first_defined([<<"From-Network-Port">>
                                    ,<<"Orig-Port">>
                                   ], JObj).

-spec find_account_id(api_binary(), wh_json:object()) -> api_binary().
find_account_id(Realm, JObj) ->
    case wh_json:get_first_defined([<<"Account-ID">>
                                    ,?CCV(<<"Account-ID">>)
                                   ], JObj)
    of
        'undefined' -> find_account_id(Realm);
        AccountId -> AccountId
    end.

-spec find_account_id(api_binary()) -> api_binary().
find_account_id('undefined') -> 'undefined';
find_account_id(Realm) ->
    case whapps_util:get_account_by_realm(Realm) of
        {'error', 'not_found'} -> 'undefined';
        {'ok', AccountId} -> AccountId
    end.

-spec maybe_find_global(api_binary(), api_binary(), api_binary()) ->
                               {'ok', wh_proplist()} |
                               {'error', 'not_found'}.
maybe_find_global(IP, Port, Realm) ->
    search_resources(IP, Port, Realm, get()).

-spec maybe_find_local(api_binary(), api_binary(), api_binary(), api_binary()) ->
                              {'ok', wh_proplist()} |
                              {'error', 'not_found'}.
maybe_find_local(_, _, _, 'undefined') -> {'error', 'not_found'};
maybe_find_local(IP, Port, Realm, AccountId) ->
    search_resources(IP, Port, Realm, get(AccountId)).

-spec search_resources(api_binary(), api_binary(), api_binary(), resources()) ->
                              {'ok', wh_proplist()} |
                              {'error', 'not_found'}.
search_resources(_IP, _Port, _Realm, []) ->
    lager:debug("failed to find matching resource for ~s:~s(~s)", [_IP, _Port, _Realm]),
    {'error', 'not_found'};
search_resources(IP, Port, Realm, [#resrc{id=Id
                                    ,gateways=Gateways
                                    ,global=Global
                                   }
                             | Resources
                            ]) ->
<<<<<<< HEAD
    case search_gateways(IP, Realm, Gateways) of
        {'error', 'not_found'} -> search_resources(IP, Realm, Resources);
        #gateway{realm=GatewayRealm
                 ,username=Username
                 ,password=Password
                 ,fax_option=FaxOption
                } ->
=======
    case search_gateways(IP, Port, Realm, Gateways) of
        {'error', 'not_found'} -> search_resources(IP, Port, Realm, Resources);
        #gateway{}=Gateway ->
>>>>>>> 763df637
            Props = props:filter_undefined(
                      [{'resource_id', Id}
                       ,{'global', Global}
                       ,{'realm', GatewayRealm}
                       ,{'username', Username}
                       ,{'password', Password}
                       ,{'fax_option', FaxOption}
                      ]),
            {'ok', Props}
    end.

-spec search_gateways(api_binary(), api_binary(), api_binary(), gateways()) ->
                             gateway() |
                             {'error', 'not_found'}.
search_gateways(_, _, _, []) -> {'error', 'not_found'};
search_gateways(IP, Port, Realm, [Gateway | Gateways]) ->
    case search_gateway(IP, Port, Realm, Gateway) of
        {'error', 'not_found'} -> search_gateways(IP, Port, Realm, Gateways);
        #gateway{}=Gateway -> Gateway
    end.

-spec search_gateway(api_binary(), api_binary(), api_binary(), gateway()) ->
                            gateway() |
                            {'error', 'not_found'}.
search_gateway(IP, Port, _, #gateway{server=IP, port=Port, force_port='true'}=Gateway) when IP =/= 'undefined' andalso Port =/= 'undefined' -> Gateway;
search_gateway(IP, _, _, #gateway{server=IP, force_port='false'}=Gateway) when IP =/= 'undefined' -> Gateway;
search_gateway(IP, _, _, #gateway{realm=IP, force_port='false'}=Gateway) when IP =/= 'undefined' -> Gateway;
search_gateway(_, _, Realm, #gateway{realm=Realm, force_port='false'}=Gateway) when Realm =/= 'undefined' -> Gateway;
search_gateway(_, _, Realm, #gateway{server=Realm, force_port='false'}=Gateway) when Realm =/= 'undefined' -> Gateway;
search_gateway(_, _, _, _) -> {'error', 'not_found'}.

%%--------------------------------------------------------------------
%% @private
%% @doc
%%
%% @end
%%--------------------------------------------------------------------
-spec filter_resources(ne_binaries(), resources()) -> resources().
filter_resources([], Resources) ->
    lager:debug("no flags provided, filtering resources that require flags"),
    [Resource
     || #resrc{require_flags=RequireFlags}=Resource <- Resources,
        not RequireFlags
    ];
filter_resources(Flags, Resources) ->
    lager:debug("filtering resources by flags"),
    filter_resources(Flags, Resources, []).

-spec filter_resources(ne_binaries(), resources(), resources()) -> resources().
filter_resources(_, [], Filtered) -> Filtered;
filter_resources(Flags, [Resource|Resources], Filtered) ->
    case resource_has_flags(Flags, Resource) of
        'false' -> filter_resources(Flags, Resources, Filtered);
        'true' -> filter_resources(Flags, Resources, [Resource | Filtered])
    end.

-spec resource_has_flags(ne_binaries(), resource()) -> boolean().
resource_has_flags(Flags, Resource) ->
    lists:all(fun(Flag) -> resource_has_flag(Flag, Resource) end
              ,Flags
             ).

-spec resource_has_flag(ne_binary(), resource()) -> boolean().
resource_has_flag(Flag, #resrc{flags=ResourceFlags, id=_Id}) ->
    case wh_util:is_empty(Flag)
        orelse lists:member(Flag, ResourceFlags)
    of
        'true' -> 'true';
        'false' ->
            lager:debug("resource ~s does not have the required flag: ~s"
                        ,[_Id, Flag]
                       ),
            'false'
    end.

%%--------------------------------------------------------------------
%% @private
%% @doc
%%
%% @end
%%--------------------------------------------------------------------
-spec resources_to_endpoints(resources(), ne_binary(), wh_json:object()) ->
                                    wh_json:objects().
-spec resources_to_endpoints(resources(), ne_binary(), wh_json:object(), wh_json:objects()) ->
                                    wh_json:objects().
resources_to_endpoints(Resources, Number, JObj) ->
    resources_to_endpoints(Resources, Number, JObj, []).

resources_to_endpoints([], _, _, Endpoints) ->
    lists:reverse(Endpoints);
resources_to_endpoints([Resource|Resources], Number, JObj, Endpoints) ->
    MoreEndpoints = maybe_resource_to_endpoints(Resource, Number, JObj, Endpoints),
    resources_to_endpoints(Resources, Number, JObj, MoreEndpoints).

-spec maybe_resource_to_endpoints(resource(), ne_binary(), wh_json:object(), wh_json:objects()) ->
                                         wh_json:objects().
maybe_resource_to_endpoints(#resrc{id=Id
                                   ,name=Name
                                   ,rules=Rules
                                   ,cid_rules=CallerIdRules
                                   ,gateways=Gateways
                                   ,global=Global
                                   ,weight=Weight
                                   ,proxies=Proxies
                                  }
                            ,Number, JObj, Endpoints) ->
    CallerIdNumber = wh_json:get_value(<<"Outbound-Caller-ID-Number">>,JObj),
    case filter_resource_by_rules(Id, Number, Rules, CallerIdNumber, CallerIdRules) of
        {'error','no_match'} -> Endpoints;
        {'ok', NumberMatch} ->
            lager:debug("building resource ~s endpoints", [Id]),
            CCVUpdates = [{<<"Global-Resource">>, wh_util:to_binary(Global)}
                          ,{<<"Resource-ID">>, Id}
                          ,{<<"E164-Destination">>, Number}
                         ],
            Updates = [{<<"Name">>, Name}
                       ,{<<"Weight">>, Weight}
                      ],
            EndpointList = [update_endpoint(Endpoint, Updates, CCVUpdates)
                            || Endpoint <- gateways_to_endpoints(NumberMatch, Gateways, JObj, [])
                           ],
            maybe_add_proxies(EndpointList, Proxies, Endpoints)
    end.

-spec update_endpoint(wh_json:object(), wh_proplist(), wh_proplist()) -> wh_json:object().
update_endpoint(Endpoint, Updates, CCVUpdates) ->
    wh_json:set_values(Updates ,update_ccvs(Endpoint, CCVUpdates)).

-spec maybe_add_proxies(wh_json:objects(), wh_proplist(), wh_json:objects()) -> wh_json:objects().
maybe_add_proxies([], _, Acc) -> Acc;
maybe_add_proxies(Endpoints, [], Acc) -> Acc ++ Endpoints;
maybe_add_proxies([Endpoint | Endpoints], Proxies, Acc) ->
    EPs = [add_proxy(Endpoint, Proxy)  || Proxy <- Proxies],
    maybe_add_proxies(Endpoints, Proxies, Acc ++ EPs).

-spec add_proxy(wh_json:object(), {binary(), binary()}) -> wh_json:object().
add_proxy(Endpoint, {Zone, IP}) ->
    Updates = [{<<"Proxy-Zone">>, Zone}
               ,{<<"Proxy-IP">>, IP}
              ],
    wh_json:set_values(Updates ,Endpoint).

-spec filter_resource_by_rules(ne_binary(), ne_binary(), re:mp(), ne_binary(), re:mp()) ->
                                      {'ok', ne_binary()} |
                                      {'error', 'no_match'}.
filter_resource_by_rules(Id, Number, Rules, CallerIdNumber, CallerIdRules) ->
    case evaluate_rules(Rules, Number) of
        {'error', 'no_match'} ->
            lager:debug("resource ~s does not match request, skipping", [Id]),
            {'error','no_match'};
        {'ok', Match} ->
            filter_resource_by_match(Id, Number, CallerIdNumber, CallerIdRules, Match)
    end.

-spec filter_resource_by_match(ne_binary(), ne_binary(), ne_binary(), re:mp(), ne_binary()) ->
                                      {'ok', ne_binary()} |
                                      {'error', 'no_match'}.
filter_resource_by_match(Id, Number, CallerIdNumber, CallerIdRules, Match) ->
    case evaluate_cid_rules(CallerIdRules, CallerIdNumber) of
        {'ok', 'empty_rules'} ->
            lager:debug("resource ~s matches number '~s' with regex match '~s'", [Id, Number, Match]),
            {'ok', Match};
        {'ok', _CIDMatch} ->
            lager:debug("resource ~s matches number '~s' with regex match '~s' and caller id match '~s'"
                        ,[Id, Number, Match, _CIDMatch]
                       ),
            {'ok', Match};
        {'error', 'no_match'} ->
            lager:debug("resource ~s does not match caller id number '~s', skipping", [Id, CallerIdNumber]),
            {'error','no_match'}
    end.

-spec update_ccvs(wh_json:object(), wh_proplist()) -> wh_json:object().
update_ccvs(JObj, Updates) ->
    CCVs = wh_json:get_value(<<"Custom-Channel-Vars">>, JObj, wh_json:new()),
    wh_json:set_value(<<"Custom-Channel-Vars">>, wh_json:set_values(Updates, CCVs), JObj).

-spec evaluate_rules(re:mp(), ne_binary()) ->
                            {'ok', ne_binary()} |
                            {'error', 'no_match'}.
evaluate_rules([], _) -> {'error', 'no_match'};
evaluate_rules([Rule|Rules], Number) ->
    case re:run(Number, Rule) of
        {'match', [{Start,End}]} ->
            {'ok', binary:part(Number, Start, End)};
        {'match', CaptureGroups} ->
            %% find the largest matching group if present by sorting the position of the
            %% matching groups by list, reverse so head is largest, then take the head of the list
            {Start, End} = hd(lists:reverse(lists:keysort(2, tl(CaptureGroups)))),
            {'ok', binary:part(Number, Start, End)};
        _ -> evaluate_rules(Rules, Number)
    end.

-spec evaluate_cid_rules(re:mp(), ne_binary()) ->
                            {'ok', ne_binary()} |
                            {'ok', 'empty_rules'} | %% empty rules, it`s ok, allow any number
                            {'error', 'no_match'}.
evaluate_cid_rules([], _) -> {'ok','empty_rules'};
evaluate_cid_rules(CIDRules, CIDNumber) -> evaluate_rules(CIDRules, CIDNumber).

%%--------------------------------------------------------------------
%% @private
%% @doc
%%
%% @end
%%--------------------------------------------------------------------
-spec gateways_to_endpoints(ne_binary(), gateways(), wh_json:object(), wh_json:objects()) ->
                                   wh_json:objects().
gateways_to_endpoints(_, [], _, Endpoints) -> Endpoints;
gateways_to_endpoints(Number, [Gateway|Gateways], JObj, Endpoints) ->
    gateways_to_endpoints(Number, Gateways, JObj
                          ,[gateway_to_endpoint(Number, Gateway, JObj) | Endpoints]
                         ).

-spec gateway_to_endpoint(ne_binary(), gateway(), wh_json:object()) ->
                                wh_json:object().
gateway_to_endpoint(Number
                    ,#gateway{invite_format=InviteFormat
                              ,caller_id_type=CallerIdType
                              ,bypass_media=BypassMedia
                              ,codecs=Codecs
                              ,username=Username
                              ,password=Password
                              ,sip_headers=SipHeaders
                              ,sip_interface=SipInterface
                              ,endpoint_type=EndpointType
                              ,endpoint_options=EndpointOptions
                              ,progress_timeout=ProgressTimeout
                             }=Gateway
                    ,JObj
                   ) ->
    CCVs = props:filter_empty(
             [{<<"Emergency-Resource">>, gateway_emergency_resource(Gateway)}
              ,{<<"Original-Number">>, Number}
              | gateway_from_uri_settings(Gateway)
             ]),
    wh_json:from_list(
      props:filter_empty(
        [{<<"Route">>, gateway_dialstring(Gateway, Number)}
         ,{<<"Callee-ID-Name">>, wh_util:to_binary(Number)}
         ,{<<"Callee-ID-Number">>, wh_util:to_binary(Number)}
         ,{<<"To-DID">>, wh_util:to_binary(Number)}
         ,{<<"Invite-Format">>, InviteFormat}
         ,{<<"Caller-ID-Type">>, CallerIdType}
         ,{<<"Bypass-Media">>, BypassMedia}
         ,{<<"Codecs">>, Codecs}
         ,{<<"Auth-User">>, Username}
         ,{<<"Auth-Password">>, Password}
         ,{<<"Custom-SIP-Headers">>, SipHeaders}
         ,{<<"SIP-Interface">>, SipInterface}
         ,{<<"Endpoint-Type">>, EndpointType}
         ,{<<"Endpoint-Options">>, EndpointOptions}
         ,{<<"Endpoint-Progress-Timeout">>, wh_util:to_binary(ProgressTimeout)}
         ,{<<"Custom-Channel-Vars">>, wh_json:from_list(CCVs)}
         | maybe_get_t38(Gateway, JObj)
        ])).

-spec gateway_from_uri_settings(gateway()) -> wh_proplist().
gateway_from_uri_settings(#gateway{format_from_uri='true'
                                   ,from_uri_realm=Realm
                                  }) ->
    lager:debug("using gateway from_uri_realm in From: ~s", [Realm]),
    [{<<"Format-From-URI">>, 'true'}
     ,{<<"From-URI-Realm">>, Realm}
    ];
gateway_from_uri_settings(#gateway{format_from_uri='false'
                                   ,realm='undefined'
                                  }) ->
    [{<<"Format-From-URI">>, 'false'}];
gateway_from_uri_settings(#gateway{format_from_uri='false'
                                   ,realm=Realm
                                  }) ->
    lager:debug("using gateway realm in From: ~s", [Realm]),
    [{<<"Format-From-URI">>, 'true'}
     ,{<<"From-URI-Realm">>, Realm}
    ].

-spec maybe_get_t38(gateway(), wh_json:object()) -> wh_proplist().
maybe_get_t38(#gateway{fax_option=FaxOption}, JObj) ->
    Flags = wh_json:get_value(<<"Flags">>, JObj, []),
    case lists:member(<<"fax">>, Flags) of
        'false' -> [];
        'true' ->
            whapps_call_command:get_outbound_t38_settings(
              FaxOption
              ,wh_json:get_value(<<"Fax-T38-Enabled">>, JObj)
             )
    end.

-spec gateway_emergency_resource(gateway()) -> api_binary().
gateway_emergency_resource(#gateway{is_emergency='true'}) ->
    lager:debug("gateway is part of an emergency resource"),
    <<"true">>;
gateway_emergency_resource(_) -> 'undefined'.

%%--------------------------------------------------------------------
%% @private
%% @doc
%%
%% @end
%%--------------------------------------------------------------------
-spec get() -> resources().
get() -> get('undefined').

-spec get(api_binary()) -> resources().
get('undefined') ->
    case wh_cache:fetch_local(?STEPSWITCH_CACHE, 'global_resources') of
        {'ok', Resources} -> Resources;
        {'error', 'not_found'} -> fetch_global_resources()
    end;
get(AccountId) ->
    case wh_cache:fetch_local(?STEPSWITCH_CACHE, {'local_resources', AccountId}) of
        {'ok', Resources} -> Resources;
        {'error', 'not_found'} -> fetch_local_resources(AccountId)
    end.

-spec get_resource(ne_binary()) -> resource() | 'undefined'.
get_resource(ResourceId) ->
    case get('undefined') of
        [] -> 'undefined';
        Resources -> get_resource(ResourceId, Resources)
    end.

get_resource(ResourceId, [#resrc{id=ResourceId}=Resource|_Resources]) ->
    Resource;
get_resource(ResourceId, [#resrc{}|Resources]) ->
    get_resource(ResourceId, Resources);
get_resource(_ResourceId, []) ->
    'undefined'.

-spec get_local_resource(ne_binary(), ne_binary()) -> resource() | 'undefined'.
get_local_resource(ResourceId, AccountId) ->
    case get(AccountId) of
        [] -> 'undefined';
        Resources -> get_resource(ResourceId, Resources)
    end.

%%--------------------------------------------------------------------
%% @private
%% @doc
%%
%% @end
%%--------------------------------------------------------------------
-spec fetch_global_resources() -> resources().
fetch_global_resources() ->
    lager:debug("global resource cache miss, fetching from db"),
    ViewOptions = ['include_docs'],
    case couch_mgr:get_results(?RESOURCES_DB, ?LIST_RESOURCES_BY_ID, ViewOptions) of
        {'error', _R} ->
            lager:warning("unable to fetch global resources: ~p", [_R]),
            [];
        {'ok', JObjs} ->
            CacheProps = [{'origin', fetch_global_cache_origin(JObjs, [])}],
            Docs = [wh_json:get_value(<<"doc">>, JObj) || JObj <- JObjs],
            Resources = resources_from_jobjs(Docs),
            wh_cache:store_local(?STEPSWITCH_CACHE, 'global_resources', Resources, CacheProps),
            Resources
    end.

-type cache_property() :: tuple('db', ne_binary(), ne_binary()).
-type wh_cache_props() :: [cache_property(),...] | [].

-spec fetch_global_cache_origin(wh_json:objects(), wh_cache_props()) -> wh_cache_props().
fetch_global_cache_origin(_JObjs, _Props) ->
    [{'db', ?RESOURCES_DB, <<"resource">>}].

%%--------------------------------------------------------------------
%% @private
%% @doc
%%
%% @end
%%--------------------------------------------------------------------
-spec fetch_local_resources(ne_binary()) -> resources().
fetch_local_resources(AccountId) ->
    AccountDb = wh_util:format_account_id(AccountId, 'encoded'),
    ViewOptions = ['include_docs'],
    lager:debug("local resource cache miss, fetching from db ~s", [AccountDb]),
    case couch_mgr:get_results(AccountDb, ?LIST_RESOURCES_BY_ID, ViewOptions) of
        {'error', _R} ->
            lager:warning("unable to fetch local resources from ~s: ~p", [AccountId, _R]),
            [];
        {'ok', JObjs} ->
            LocalResources = fetch_local_resources(AccountId, JObjs),
            CacheProps = [{'origin', fetch_local_cache_origin(JObjs, AccountDb, [])}],
            wh_cache:store_local(?STEPSWITCH_CACHE, {'local_resources', AccountId}, LocalResources, CacheProps),
            LocalResources
    end.

-spec fetch_local_resources(ne_binary(), wh_json:objects()) -> resources().
fetch_local_resources(AccountId, JObjs) ->
    Proxies = fetch_account_dedicated_proxies(AccountId),
    resources_from_jobjs(
      [wh_json:set_values([{<<"Is-Global">>, 'false'}
                           ,{<<"Proxies">>, wh_json:from_list(Proxies)}
                          ]
                          ,wh_json:get_value(<<"doc">>, JObj)
                         )
       || JObj <- JObjs
      ]).

-spec fetch_local_cache_origin(wh_json:objects(), ne_binary(), wh_cache_props()) -> wh_cache_props().
fetch_local_cache_origin([], _, Props) -> [{'type', <<"resource">>} | Props];
fetch_local_cache_origin([JObj|JObjs], AccountDb, Props) ->
    Id = wh_json:get_value(<<"id">>, JObj),
    fetch_local_cache_origin(JObjs, AccountDb, [{'db', AccountDb, Id}|Props]).

-spec fetch_account_dedicated_proxies(api_binary()) -> wh_proplist().
fetch_account_dedicated_proxies('undefined') -> [];
fetch_account_dedicated_proxies(AccountId) ->
    case kz_ips:assigned(AccountId) of
        {'ok', IPS} -> [build_account_dedicated_proxy(IP) || IP <- IPS];
        _ -> []
    end.

-spec build_account_dedicated_proxy(wh_json:object()) -> {api_binary(), api_binary()}.
build_account_dedicated_proxy(Proxy) ->
    Zone = wh_json:get_value(<<"zone">>, Proxy),
    ProxyIP = wh_json:get_value(<<"ip">>, Proxy),
    {Zone, ProxyIP}.

%%--------------------------------------------------------------------
%% @private
%% @doc
%%
%% @end
%%--------------------------------------------------------------------
-spec resources_from_jobjs(wh_json:objects()) -> resources().
-spec resources_from_jobjs(wh_json:objects(), resources()) -> resources().
resources_from_jobjs(JObjs) ->
    resources_from_jobjs(JObjs, []).

resources_from_jobjs([], Resources) -> Resources;
resources_from_jobjs([JObj|JObjs], Resources) ->
    case wh_json:is_true(<<"enabled">>, JObj, 'true') of
        'false' -> resources_from_jobjs(JObjs, Resources);
        'true' -> resources_from_jobjs(JObjs, create_resource(JObj, Resources))
    end.

-spec create_resource(wh_json:object(), resources()) -> resources().
create_resource(JObj, Resources) ->
    case wh_json:get_value(<<"classifiers">>, JObj) of
        'undefined' -> [resource_from_jobj(JObj) | Resources];
        ResourceClassifiers ->
            ConfigClassifiers = wh_json:to_proplist(whapps_config:get(?CONFIG_CAT, <<"classifiers">>)),
            create_resource(wh_json:to_proplist(ResourceClassifiers)
                            ,ConfigClassifiers
                            ,JObj
                            ,Resources
                           )
    end.

-spec create_resource(wh_proplist(), wh_proplist(), wh_json:object(), resources()) -> resources().
create_resource([], _ConfigClassifiers, _JObj, Resources) -> Resources;
create_resource([{Classifier, ClassifierJobj}|Cs], ConfigClassifiers, JObj, Resources) ->
    case (ConfigClassifier = props:get_value(Classifier, ConfigClassifiers)) =/= 'undefined'
        andalso wh_json:is_true(<<"enabled">>, ClassifierJobj, 'true')
    of
        'false' -> create_resource(Cs, ConfigClassifiers, JObj, Resources);
        'true' ->
            Id = wh_json:get_value(<<"_id">>, JObj),
            Name = wh_json:get_value(<<"name">>, JObj),
            Props = [{<<"rules">>, [wh_json:get_value(<<"regex">>, ConfigClassifier)]}
                     ,{<<"weight_cost">>, wh_json:get_value(<<"weight_cost">>, ClassifierJobj)}
                     ,{<<"_id">>, <<Id/binary, "-", Classifier/binary>>}
                     ,{<<"name">>, <<Name/binary, " - ", Classifier/binary>>}
                    ],
            create_resource(Cs, ConfigClassifiers, JObj
                            ,[resource_from_jobj(wh_json:set_values(Props, JObj))
                              | Resources
                             ])
    end.

%%--------------------------------------------------------------------
%% @private
%% @doc
%%
%% @end
%%--------------------------------------------------------------------
-type rule() :: re:mp().
-type rules() :: [rule(),...] | [].

-spec resource_from_jobj(wh_json:object()) -> resource().
resource_from_jobj(JObj) ->
    Resource = #resrc{id=wh_json:get_value(<<"_id">>, JObj)
                      ,rev=wh_json:get_value(<<"_rev">>, JObj)
                      ,name=wh_json:get_value(<<"name">>, JObj)
                      ,flags=wh_json:get_value(<<"flags">>, JObj, [])
                      ,require_flags=wh_json:is_true(<<"require_flags">>, JObj)
                      ,format_from_uri=wh_json:is_true(<<"format_from_uri">>, JObj)
                      ,from_uri_realm=wh_json:get_ne_value(<<"from_uri_realm">>, JObj)
                      ,fax_option=wh_json:is_true([<<"media">>, <<"fax_option">>], JObj)
                      ,raw_rules=wh_json:get_value(<<"rules">>, JObj, [])
                      ,rules=resource_rules(JObj)
                      ,cid_raw_rules=wh_json:get_value(<<"cid_rules">>, JObj, [])
                      ,cid_rules=resource_cid_rules(JObj)
                      ,weight=resource_weight(JObj)
                      ,grace_period=resource_grace_period(JObj)
                      ,is_emergency=resource_is_emergency(JObj)
                      ,codecs=resource_codecs(JObj)
                      ,bypass_media=resource_bypass_media(JObj)
                      ,formatters=resource_formatters(JObj)
                      ,global=wh_json:is_true(<<"Is-Global">>, JObj, 'true')
                      ,proxies=wh_json:to_proplist(<<"Proxies">>, JObj)
                     },
    Gateways = gateways_from_jobjs(wh_json:get_value(<<"gateways">>, JObj, [])
                                   ,Resource
                                  ),
    Resource#resrc{gateways=Gateways}.

-spec resource_bypass_media(wh_json:object()) -> boolean().
resource_bypass_media(JObj) ->
    Default = whapps_config:get_is_true(<<"stepswitch">>, <<"default_bypass_media">>, 'false'),
    wh_json:is_true([<<"media">>, <<"bypass_media">>], JObj, Default).

-spec resource_formatters(wh_json:object()) -> api_objects().
resource_formatters(JObj) ->
    Default = whapps_config:get(<<"stepswitch">>, <<"default_formatters">>),
    wh_json:get_value(<<"formatters">>, JObj, Default).

-spec resource_codecs(wh_json:object()) -> ne_binaries().
resource_codecs(JObj) ->
    DefaultAudio = whapps_config:get(<<"stepswitch">>, <<"default_audio_codecs">>, []),
    DefaultVideo = whapps_config:get(<<"stepswitch">>, <<"default_video_codecs">>, []),
    case wh_json:get_value([<<"media">>, <<"audio">>, <<"codecs">>], JObj, DefaultAudio)
        ++ wh_json:get_value([<<"media">>, <<"video">>, <<"codecs">>], JObj, DefaultVideo)
    of
        [] -> whapps_config:get(<<"stepswitch">>, <<"default_codecs">>, []);
        Codecs -> Codecs
    end.

-spec resource_rules(wh_json:object()) -> rules().
resource_rules(JObj) ->
    lager:info("compiling resource rules for ~s / ~s"
               ,[wh_json:get_value(<<"pvt_account_db">>, JObj, <<"offnet">>)
                 ,wh_json:get_value(<<"_id">>, JObj)
                ]),
    Rules = wh_json:get_value(<<"rules">>, JObj, []),
    resource_rules(Rules, []).

-spec resource_rules(ne_binaries(), rules()) -> rules().
resource_rules([], CompiledRules) -> CompiledRules;
resource_rules([Rule|Rules], CompiledRules) ->
    case re:compile(Rule) of
        {'ok', CompiledRule} ->
            resource_rules(Rules, [CompiledRule | CompiledRules]);
        {'error', _R} ->
            lager:warning("bad rule '~s': ~p", [Rule, _R]),
            resource_rules(Rules, CompiledRules)
    end.

-spec resource_cid_rules(wh_json:object()) -> rules().
resource_cid_rules(JObj) ->
    lager:info("compiling resource rules for ~s / ~s"
               ,[wh_json:get_value(<<"pvt_account_db">>, JObj, <<"offnet">>)
                 ,wh_json:get_value(<<"_id">>, JObj)
                ]),
    Rules = wh_json:get_value(<<"cid_rules">>, JObj, []),
    resource_rules(Rules, []).

-spec resource_grace_period(wh_json:object() | integer()) -> 0..100.
resource_grace_period(JObj) when not is_integer(JObj) ->
    Default = whapps_config:get_integer(<<"stepswitch">>, <<"default_weight">>, 3),
    resource_grace_period(wh_json:get_integer_value(<<"grace_period">>, JObj, Default));
resource_grace_period(GracePeriod) when is_integer(GracePeriod), GracePeriod > 100 -> 100;
resource_grace_period(GracePeriod) when is_integer(GracePeriod), GracePeriod < 0 -> 0;
resource_grace_period(GracePeriod) when is_integer(GracePeriod) -> GracePeriod.

-spec resource_weight(wh_json:object() | integer()) -> integer().
resource_weight(JObj) when not is_integer(JObj) ->
    Default = whapps_config:get_integer(<<"stepswitch">>, <<"default_weight">>, 1),
    resource_weight(wh_json:get_integer_value(<<"weight_cost">>, JObj, Default));
resource_weight(W) when W > 100 -> 100;
resource_weight(W) when W < 1 -> 1;
resource_weight(W) -> W.

-spec resource_is_emergency(wh_json:object()) -> boolean().
resource_is_emergency(JObj) ->
    (wh_json:get_value([<<"caller_id_options">>, <<"type">>], JObj) =:= <<"emergency">>)
        orelse wh_json:is_true(<<"emergency">>, JObj).

%%--------------------------------------------------------------------
%% @private
%% @doc
%%
%% @end
%%--------------------------------------------------------------------
-spec gateways_from_jobjs(wh_json:objects(), resource()) -> gateways().
gateways_from_jobjs(JObjs, Resource) ->
    gateways_from_jobjs(JObjs, Resource, []).

-spec gateways_from_jobjs(wh_json:objects(), resource(), gateways()) -> gateways().
gateways_from_jobjs([], _, Gateways) -> Gateways;
gateways_from_jobjs([JObj|JObjs], Resource, Gateways) ->
    case wh_json:is_true(<<"enabled">>, JObj, 'true') of
        'false' -> gateways_from_jobjs(JObjs, Resource, Gateways);
        'true' ->
            G = [gateway_from_jobj(JObj, Resource) | Gateways],
            gateways_from_jobjs(JObjs, Resource, G)
    end.

%%--------------------------------------------------------------------
%% @private
%% @doc
%%
%% @end
%%--------------------------------------------------------------------
-spec gateway_from_jobj(wh_json:object(), resource()) -> gateway().
gateway_from_jobj(JObj, #resrc{is_emergency=IsEmergency
                               ,format_from_uri=FormatFrom
                               ,from_uri_realm=FromRealm
                               ,fax_option=T38
                               ,codecs=Codecs
                               ,bypass_media=BypassMedia
                              }) ->
    EndpointType = wh_json:get_ne_value(<<"endpoint_type">>, JObj, <<"sip">>),
    #gateway{endpoint_type=EndpointType
             ,server=wh_json:get_value(<<"server">>, JObj)
             ,port=wh_json:get_binary_value(<<"port">>, JObj)
             ,realm=wh_json:get_value(<<"realm">>, JObj)
             ,username=wh_json:get_value(<<"username">>, JObj)
             ,password=wh_json:get_value(<<"password">>, JObj)
             ,sip_headers=wh_json:get_ne_value(<<"custom_sip_headers">>, JObj)
             ,sip_interface=wh_json:get_ne_value(<<"custom_sip_interface">>, JObj)
             ,invite_format=wh_json:get_value(<<"invite_format">>, JObj, <<"route">>)
             ,format_from_uri=wh_json:is_true(<<"format_from_uri">>, JObj, FormatFrom)
             ,from_uri_realm=wh_json:get_ne_value(<<"from_uri_realm">>, JObj, FromRealm)
             ,is_emergency=wh_json:is_true(<<"emergency">>, JObj, IsEmergency)
             ,fax_option=wh_json:is_true([<<"media">>, <<"fax_option">>], JObj, T38)
             ,codecs=wh_json:get_value(<<"codecs">>, JObj, Codecs)
             ,bypass_media=wh_json:is_true(<<"bypass_media">>, JObj, BypassMedia)
             ,force_port=wh_json:is_true(<<"force_port">>, JObj)
             ,route=gateway_route(JObj)
             ,prefix=gateway_prefix(JObj)
             ,suffix=gateway_suffix(JObj)
             ,caller_id_type=gateway_caller_id_type(JObj)
             ,progress_timeout=gateway_progress_timeout(JObj)
             ,endpoint_options=endpoint_options(JObj, EndpointType)
            }.

-spec gateway_route(wh_json:object()) -> api_binary().
gateway_route(JObj) ->
    Default = whapps_config:get_binary(<<"stepswitch">>, <<"default_route">>),
    wh_json:get_ne_value(<<"route">>, JObj, Default).

-spec gateway_prefix(wh_json:object()) -> binary().
gateway_prefix(JObj) ->
    Default = whapps_config:get_binary(<<"stepswitch">>, <<"default_prefix">>, <<>>),
    wh_json:get_binary_value(<<"prefix">>, JObj, Default).

-spec gateway_suffix(wh_json:object()) -> binary().
gateway_suffix(JObj) ->
    Default = whapps_config:get_binary(<<"stepswitch">>, <<"default_suffix">>, <<>>),
    wh_json:get_binary_value(<<"suffix">>, JObj, Default).

-spec gateway_caller_id_type(wh_json:object()) -> ne_binary().
gateway_caller_id_type(JObj) ->
    Default = whapps_config:get_binary(<<"stepswitch">>, <<"default_caller_id_type">>, <<"external">>),
    wh_json:get_ne_value(<<"caller_id_type">>, JObj, Default).

-spec gateway_progress_timeout(wh_json:object()) -> integer().
gateway_progress_timeout(JObj) ->
    Default = whapps_config:get_integer(<<"stepswitch">>, <<"default_progress_timeout">>, 8),
    wh_json:get_integer_value(<<"progress_timeout">>, JObj, Default).

-spec endpoint_options(wh_json:object(), api_binary()) -> wh_json:object().
endpoint_options(JObj, <<"freetdm">>) ->
    wh_json:from_list(
      props:filter_undefined(
        [{<<"Span">>, wh_json:get_value(<<"span">>, JObj)}
         ,{<<"Channel-Selection">>, wh_json:get_value(<<"channel_selection">>, JObj, <<"ascending">>)}
        ]));
endpoint_options(JObj, <<"skype">>) ->
    wh_json:from_list(
      props:filter_undefined(
        [{<<"Skype-Interface">>, wh_json:get_value(<<"interface">>, JObj)}
         ,{<<"Skype-RR">>, wh_json:is_true(<<"skype_rr">>, JObj, true)}
        ]));
endpoint_options(JObj, <<"amqp">>) ->
    Server = wh_json:get_value(<<"server">>, JObj),
    User = wh_json:get_value(<<"username">>, JObj),
    Password = wh_json:get_value(<<"password">>, JObj),
    Broker = <<"amqp://", User/binary, ":", Password/binary, "@", Server/binary>>,
    wh_json:from_list(
      props:filter_undefined(
        [{<<"AMQP-Broker">>, Broker}
         ,{<<"Exchange-ID">>, wh_json:get_value(<<"amqp_exchange">>, JObj)}
         ,{<<"Exchange-Type">>, wh_json:get_value(<<"amqp_exchange_type">>, JObj)}
         ,{<<"Route-ID">>, wh_json:get_value(<<"route_id">>, JObj)}
         ,{<<"System-ID">>, wh_json:get_value(<<"system_id">>, JObj)}
        ]));
endpoint_options(JObj, <<"sip">>) ->
    wh_json:from_list(
      props:filter_undefined(
        [{<<"Route-ID">>, wh_json:get_value(<<"route_id">>, JObj)}]
       ));
endpoint_options(_, _) -> wh_json:new().

%%--------------------------------------------------------------------
%% @private
%% @doc
%% Build the sip url of a resource gateway
%% @end
%%--------------------------------------------------------------------
-spec gateway_dialstring(gateway(), ne_binary()) -> ne_binary().
gateway_dialstring(#gateway{route='undefined'
                            ,prefix=Prefix
                            ,suffix=Suffix
                            ,server=Server
                            ,port=Port
                           }, Number) ->
    DialStringPort = case wh_util:is_not_empty(Port) andalso Port =/= <<"5060">> of
        'true' -> <<":", Port/binary>>;
        'false' -> <<>>
    end,
    Route = list_to_binary(["sip:"
                            ,wh_util:to_binary(Prefix)
                            ,Number
                            ,wh_util:to_binary(Suffix)
                            ,"@"
                            ,wh_util:to_binary(Server)
                            ,DialStringPort
                           ]),
    lager:debug("created gateway route ~s", [Route]),
    Route;
gateway_dialstring(#gateway{route=Route}, _) ->
    lager:debug("using pre-configured gateway route ~s", [Route]),
    Route.<|MERGE_RESOLUTION|>--- conflicted
+++ resolved
@@ -254,19 +254,13 @@
                                    }
                              | Resources
                             ]) ->
-<<<<<<< HEAD
-    case search_gateways(IP, Realm, Gateways) of
-        {'error', 'not_found'} -> search_resources(IP, Realm, Resources);
+    case search_gateways(IP, Port, Realm, Gateways) of
+        {'error', 'not_found'} -> search_resources(IP, Port, Realm, Resources);
         #gateway{realm=GatewayRealm
                  ,username=Username
                  ,password=Password
                  ,fax_option=FaxOption
                 } ->
-=======
-    case search_gateways(IP, Port, Realm, Gateways) of
-        {'error', 'not_found'} -> search_resources(IP, Port, Realm, Resources);
-        #gateway{}=Gateway ->
->>>>>>> 763df637
             Props = props:filter_undefined(
                       [{'resource_id', Id}
                        ,{'global', Global}
