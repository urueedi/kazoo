--- conflicted
+++ resolved
@@ -113,12 +113,8 @@
 flush(User, Realm) ->
     Args = <<"id "
              ,User/binary, " "
-<<<<<<< HEAD
-             ,Realm/binary>>,
-=======
              ,Realm/binary
            >>,
->>>>>>> 8cac751f
     do_flush(Args).
 
 -spec do_flush(ne_binary()) -> 'ok'.
