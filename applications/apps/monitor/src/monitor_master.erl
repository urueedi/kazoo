--- conflicted
+++ resolved
@@ -150,7 +150,6 @@
             {reply, error, State}
     end;
 
-<<<<<<< HEAD
 handle_call({start_job, Job_ID, Interval}, _From, #state{amqp_host = AHost, jobs = Jobs} = State) ->
     case get_value(Job_ID, Jobs) of
         #job{processID = Pid} ->
@@ -163,28 +162,6 @@
                 {error, E} ->
                     {reply, {error, E}, State}
             end
-=======
-handle_call({sync_jobs}, _From, #state{jobs = CurJobs} = State) ->            
-    case get_jobs(State) of
-        {error, _Error} = E ->
-            {reply, E, State};
-        [] ->
-            lists:foreach(fun({Job_ID, _Job}) -> spawn(fun() -> rm_job(Job_ID) end) end, CurJobs),
-            {reply, ok, State};
-        Jobs ->
-            {NewState, Zombies} = lists:foldl(fun({Job}, {StateIn, ZombiesIn}) ->
-                Job_ID = get_value(<<"id">>, Job),
-                ZombiesOut = lists:delete(to_binary(Job_ID), ZombiesIn),
-                case ensure_running(Job_ID, StateIn) of
-                    {Pid, StateOut} ->
-                        gen_server:call(Pid, {sync, get_value(<<"value">>, Job, [])}, infinity),
-                        {StateOut, ZombiesOut};
-                    _ ->
-                        {StateIn, ZombiesOut}
-                end end, {State, proplists:get_keys(State#state.jobs)}, Jobs),
-            lists:foreach(fun(Job_ID) -> spawn(fun() -> rm_job(Job_ID) end) end, Zombies),
-            {reply, ok, NewState}
->>>>>>> 2bb1bcb5
     end;
 
 handle_call({sync_job, Job_ID}, _From, State) ->
