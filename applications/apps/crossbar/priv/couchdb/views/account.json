{
    "_id":"_design/account"
    ,"language":"javascript"
    ,"views": {
        "listing_by_id": {
            "map": "function(doc) { if (doc.pvt_type != 'account' || doc.pvt_deleted) return; emit(doc._id, {'id': doc._id, 'name': doc.name}); }"            
        }
        ,"listing_by_name": {
            "map": "function(doc) { if (doc.pvt_type != 'account' || doc.pvt_deleted) return; emit(doc.name, {'id': doc._id, 'name': doc.name}); }"            
        },
        "listing_by_realm": {
            "map":"function(doc) { if (doc.pvt_type != 'account' || doc.pvt_deleted) return; emit(doc.realm, {'account_id': doc._id, 'account_db': doc.pvt_account_db}); }"
<<<<<<< HEAD
=======
        }
>>>>>>> 0509ca6f
    }
    ,"filters": {
        "export":"function(doc, req) { return ( doc.pvt_type == 'account' ); }"
    }
}<|MERGE_RESOLUTION|>--- conflicted
+++ resolved
@@ -10,10 +10,7 @@
         },
         "listing_by_realm": {
             "map":"function(doc) { if (doc.pvt_type != 'account' || doc.pvt_deleted) return; emit(doc.realm, {'account_id': doc._id, 'account_db': doc.pvt_account_db}); }"
-<<<<<<< HEAD
-=======
         }
->>>>>>> 0509ca6f
     }
     ,"filters": {
         "export":"function(doc, req) { return ( doc.pvt_type == 'account' ); }"
