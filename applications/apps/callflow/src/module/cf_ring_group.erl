%%%-------------------------------------------------------------------
%%% @author Karl Anderson <karl@2600hz.org>
%%% @copyright (C) 2011, Karl Anderson
%%% @doc
%%%
%%% @end
%%% Created : 22 Feb 2011 by Karl Anderson <karl@2600hz.org>
%%%-------------------------------------------------------------------
-module(cf_ring_group).

-include("../callflow.hrl").

-export([handle/2]).

-import(props, [get_value/2, get_value/3]).
-import(logger, [format_log/3]).
-import(cf_call_command, [b_bridge/4, wait_for_bridge/1, wait_for_unbridge/0]).

%%--------------------------------------------------------------------
%% @public
%% @doc
%% Entry point for this module, attempts to call an endpoint as defined
%% in the Data payload.  Returns continue if fails to connect or 
%% stop when successfull.
%% @end
%%--------------------------------------------------------------------
-spec(handle/2 :: (Data :: json_object(), Call :: #cf_call{}) -> stop | continue).
handle(Data, #cf_call{cf_pid=CFPid}=Call) ->    
    Endpoints = lists:foldr(fun(Endpoint, Acc) ->
                                    case get_endpoint(Endpoint, Call) of
                                        {ok, E} -> [E|Acc];
                                        _ -> Acc
                                    end
                            end, [], whapps_json:get_value([<<"endpoints">>], Data, [])),
    Timeout = whapps_json:get_value(<<"timeout">>, Data, ?DEFAULT_TIMEOUT),
    Strategy = whapps_json:get_value(<<"strategy">>, Data, <<"simultaneous">>),
    case b_bridge(Endpoints, Timeout, Strategy, Call) of
        {ok, _} ->
            wait_for_unbridge(),
            CFPid ! { stop };
        {error, _} ->
            CFPid ! { continue }
    end.   

%%--------------------------------------------------------------------
%% @private
%% @doc
%% Fetches a endpoint defintion from the database and returns the
%% whistle_api endpoint json
%% @end
%%--------------------------------------------------------------------
-spec(get_endpoint/2 :: (Data :: json_object(), Call :: #cf_call{}) -> tuple(ok, json_object()) | tuple(error, atom())).
get_endpoint({struct, Props}, #cf_call{account_db=Db}) ->
    Id = get_value(<<"id">>, Props),
    case couch_mgr:open_doc(Db, Id) of
        {ok, JObj} ->
            Endpoint = [
                         {<<"Invite-Format">>, whapps_json:get_value([<<"sip">>, <<"invite-format">>], JObj)}
                        ,{<<"To-User">>, whapps_json:get_value([<<"sip">>, <<"username">>], JObj)}
                        ,{<<"To-Realm">>, whapps_json:get_value([<<"sip">>, <<"realm">>], JObj)}
                        ,{<<"To-DID">>, whapps_json:get_value([<<"sip">>, <<"number">>], JObj)}
                        ,{<<"Route">>, whapps_json:get_value([<<"sip">>, <<"url">>], JObj)}
<<<<<<< HEAD
                        ,{<<"Ignore-Early-Media">>, whapps_json:get_value(<<"ignore-early-media">>, JObj)}
                        ,{<<"Bypass-Media">>, whapps_json:get_value(<<"bypass-media">>, JObj)}
                        ,{<<"Endpoint-Timeout">>, get_value(<<"timeout">>, Props, ?DEFAULT_TIMEOUT)}
                        ,{<<"Endpoint-Progress-Timeout">>, get_value(<<"progress-timeout">>, Props, <<"6">>)}
                        ,{<<"Endpoint-Delay">>, get_value(<<"delay">>, Props)}
                        ,{<<"Codecs">>, whapps_json:get_value(<<"codecs">>, JObj)}
=======
                        ,{<<"Ignore-Early-Media">>, whapps_json:get_value([<<"media">>, <<"ignore-early-media">>], JObj)}
                        ,{<<"Bypass-Media">>, whapps_json:get_value([<<"media">>, <<"bypass-media">>], JObj)}
                        ,{<<"Endpoint-Timeout">>, get_value(<<"timeout">>, Props, ?DEFAULT_TIMEOUT)}
                        ,{<<"Endpoint-Progress-Timeout">>, get_value(<<"progress-timeout">>, Props, <<"6">>)}
                        ,{<<"Endpoint-Delay">>, get_value(<<"delay">>, Props)}
                        ,{<<"Codecs">>, whapps_json:get_value([<<"media">>, <<"codecs">>], JObj)}
>>>>>>> 4cc8d519
                    ],
            {ok, {struct, lists:filter(fun({_, undefined}) -> false; (_) -> true end, Endpoint)}};
        {error, _}=E ->
            format_log(error, "CF_DEVICES(~p): Could not locate endpoint ~p in ~p (~p)~n", [self(), Id, Db, E]),
            E
    end.<|MERGE_RESOLUTION|>--- conflicted
+++ resolved
@@ -60,21 +60,12 @@
                         ,{<<"To-Realm">>, whapps_json:get_value([<<"sip">>, <<"realm">>], JObj)}
                         ,{<<"To-DID">>, whapps_json:get_value([<<"sip">>, <<"number">>], JObj)}
                         ,{<<"Route">>, whapps_json:get_value([<<"sip">>, <<"url">>], JObj)}
-<<<<<<< HEAD
-                        ,{<<"Ignore-Early-Media">>, whapps_json:get_value(<<"ignore-early-media">>, JObj)}
-                        ,{<<"Bypass-Media">>, whapps_json:get_value(<<"bypass-media">>, JObj)}
-                        ,{<<"Endpoint-Timeout">>, get_value(<<"timeout">>, Props, ?DEFAULT_TIMEOUT)}
-                        ,{<<"Endpoint-Progress-Timeout">>, get_value(<<"progress-timeout">>, Props, <<"6">>)}
-                        ,{<<"Endpoint-Delay">>, get_value(<<"delay">>, Props)}
-                        ,{<<"Codecs">>, whapps_json:get_value(<<"codecs">>, JObj)}
-=======
                         ,{<<"Ignore-Early-Media">>, whapps_json:get_value([<<"media">>, <<"ignore-early-media">>], JObj)}
                         ,{<<"Bypass-Media">>, whapps_json:get_value([<<"media">>, <<"bypass-media">>], JObj)}
                         ,{<<"Endpoint-Timeout">>, get_value(<<"timeout">>, Props, ?DEFAULT_TIMEOUT)}
                         ,{<<"Endpoint-Progress-Timeout">>, get_value(<<"progress-timeout">>, Props, <<"6">>)}
                         ,{<<"Endpoint-Delay">>, get_value(<<"delay">>, Props)}
                         ,{<<"Codecs">>, whapps_json:get_value([<<"media">>, <<"codecs">>], JObj)}
->>>>>>> 4cc8d519
                     ],
             {ok, {struct, lists:filter(fun({_, undefined}) -> false; (_) -> true end, Endpoint)}};
         {error, _}=E ->
