%%%-----------------------------------------------------------------------------
%%% @copyright (C) 2013-2020, 2600Hz
%%% @doc Helpers for cli commands
%%% @author James Aimonetti
%%%
%%% @author James Aimonetti
%%% This Source Code Form is subject to the terms of the Mozilla Public
%%% License, v. 2.0. If a copy of the MPL was not distributed with this
%%% file, You can obtain one at https://mozilla.org/MPL/2.0/.
%%%
%%% @end
%%%-----------------------------------------------------------------------------
-module(acdc_maintenance).

-export([current_calls/1, current_calls/2
        ,current_statuses/1
        ,current_queues/1
        ,current_agents/1
        ,logout_agents/1, logout_agent/2
        ,agent_presence_id/2
        ,migrate_to_acdc_db/0, migrate_to_acdc_db/1, migrate/0
        ,refresh/0, refresh_account/1
        ,flush_call_stat/1
        ,queues_summary/0, queues_summary/1, queue_summary/2
        ,queues_detail/0, queues_detail/1, queue_detail/2
        ,queues_restart/1, queue_restart/2

        ,agents_summary/0, agents_summary/1, agent_summary/2
        ,agents_detail/0, agents_detail/1, agent_detail/2
        ,agent_login/2
        ,agent_logout/2
        ,agent_pause/2, agent_pause/3
        ,agent_resume/2
        ,agent_queue_login/3
        ,agent_queue_logout/3
        ]).

-export([register_views/0]).

-include("acdc.hrl").

-spec logout_agents(kz_term:ne_binary()) -> 'ok'.
logout_agents(AccountId) ->
    ?PRINT("Sending notices to logout agents for ~s", [AccountId]),
    AccountDb = kz_util:format_account_id(AccountId, 'encoded'),
    {'ok', AgentView} = kz_datamgr:get_all_results(AccountDb, <<"agents/crossbar_listing">>),
    _ = [logout_agent(AccountId, kz_doc:id(Agent)) || Agent <- AgentView],
    'ok'.

-spec logout_agent(kz_term:ne_binary(), kz_term:ne_binary()) -> 'ok'.
logout_agent(AccountId, AgentId) ->
    io:format("Sending notice to log out agent ~s (~s)~n", [AgentId, AccountId]),
    Update = props:filter_undefined(
               [{<<"Account-ID">>, AccountId}
               ,{<<"Agent-ID">>, AgentId}
                | kz_api:default_headers(?APP_NAME, ?APP_VERSION)
               ]),
    kz_amqp_worker:cast(Update, fun kapi_acdc_agent:publish_logout/1).

-define(KEYS, [<<"Waiting">>, <<"Handled">>, <<"Processed">>, <<"Abandoned">>]).

-spec current_statuses(kz_term:text()) -> 'ok'.
current_statuses(AccountId) ->
    {'ok', Agents} = acdc_agent_util:most_recent_statuses(AccountId),
    case kz_json:values(Agents) of
        [] -> io:format("No agent statuses found for ~s~n", [AccountId]);
        As ->
            io:format("Agent Statuses for ~s~n", [AccountId]),
            io:format("~4s | ~35s | ~12s | ~20s |~n"
                     ,[<<>>, <<"Agent-ID">>, <<"Status">>, <<"Timestamp">>]),
            log_current_statuses(As, 1)
    end.

log_current_statuses([], _) -> 'ok';
log_current_statuses([A|As], N) ->
    log_current_status(A, N),
    log_current_statuses(As, N+1).

log_current_status(A, N) ->
    TS = kz_json:get_integer_value(<<"timestamp">>, A),
    io:format("~4b | ~35s | ~12s | ~20s |~n", [N, kz_json:get_value(<<"agent_id">>, A)
                                              ,kz_json:get_value(<<"status">>, A)
                                              ,kz_time:pretty_print_datetime(TS)
                                              ]).

-spec current_queues(kz_term:ne_binary()) -> 'ok'.
current_queues(AccountId) ->
    case acdc_agents_sup:find_acct_supervisors(AccountId) of
        [] -> io:format("no agent processes found for ~s~n", [AccountId]);
        Agents ->
            io:format("Agent Queue Assignments for Account ~s~n", [AccountId]),
            log_current_queues(Agents)
    end.

log_current_queues(Agents) ->
    io:format(" ~35s | ~s~n", [<<"Agent ID">>, <<"Queue IDs">>]),
    lists:foreach(fun log_current_queue/1, Agents).
log_current_queue(AgentSup) ->
    AgentL = acdc_agent_sup:listener(AgentSup),
    io:format(" ~35s | ~s~n", [acdc_agent_listener:id(AgentL)
                              ,kz_binary:join(acdc_agent_listener:queues(AgentL))
                              ]).

-spec current_agents(kz_term:ne_binary()) -> 'ok'.
current_agents(AccountId) ->
    case acdc_queues_sup:find_acct_supervisors(AccountId) of
        [] -> io:format("no queue processes found for ~s~n", [AccountId]);
        Queues ->
            io:format("Queue Agent Assignments for Account ~s~n", [AccountId]),
            log_current_agents(Queues)
    end.
log_current_agents(Queues) ->
    io:format(" ~35s | ~s~n", [<<"Queue ID">>, <<"Agent IDs">>]),
    lists:foreach(fun log_current_agent/1, Queues).
log_current_agent(QueueSup) ->
    QueueM = acdc_queue_sup:manager(QueueSup),
    {_AccountId, QueueId} = acdc_queue_manager:config(QueueM),
    io:format(" ~35s | ~s~n", [QueueId
                              ,kz_binary:join(acdc_queue_manager:current_agents(QueueM))
                              ]).

-spec current_calls(kz_term:ne_binary()) -> 'ok'.
current_calls(AccountId) ->
    Req = [{<<"Account-ID">>, AccountId}
           | kz_api:default_headers(?APP_NAME, ?APP_VERSION)
          ],
    get_and_show(AccountId, <<"all">>, Req).

-spec current_calls(kz_term:ne_binary(), kz_term:ne_binary()) -> 'ok'.
current_calls(AccountId, QueueId) when is_binary(QueueId) ->
    Req = [{<<"Account-ID">>, AccountId}
          ,{<<"Queue-ID">>, QueueId}
           | kz_api:default_headers(?APP_NAME, ?APP_VERSION)
          ],
    get_and_show(AccountId, QueueId, Req);
current_calls(AccountId, Props) ->
    Req = [{<<"Account-ID">>, AccountId}
           | Props ++ kz_api:default_headers(?APP_NAME, ?APP_VERSION)
          ],
    get_and_show(AccountId, <<"custom">>, Req).

get_and_show(AccountId, QueueId, Req) ->
    kz_util:put_callid(<<"acdc_maint.", AccountId/binary, ".", QueueId/binary>>),
    case kz_amqp_worker:call_collect(Req
                                    ,fun kapi_acdc_stats:publish_current_calls_req/1
                                    ,'acdc'
                                    )
    of
        {_, []} ->
            io:format("no call stats returned for account ~s (queue ~s)~n", [AccountId, QueueId]);
        {'ok', JObjs} ->
            io:format("call stats for account ~s (queue ~s)~n", [AccountId, QueueId]),
            show_call_stats(JObjs, ?KEYS);
        {'timeout', JObjs} ->
            io:format("call stats for account ~s (queue ~s)~n", [AccountId, QueueId]),
            show_call_stats(JObjs, ?KEYS);
        {'error', _E} ->
            io:format("failed to lookup call stats for account ~s (queue ~s): ~p~n", [AccountId, QueueId, _E])
    end.

show_call_stats([], _) -> 'ok';
show_call_stats([Resp|Resps], Ks) ->
    kz_util:put_callid(?MODULE),
    show_call_stat_cat(Ks, Resp),
    show_call_stats(Resps, Ks).

show_call_stat_cat([], _) -> 'ok';
show_call_stat_cat([K|Ks], Resp) ->
    case kz_json:get_value(K, Resp) of
        'undefined' -> show_call_stat_cat(Ks, Resp);
        V ->
            io:format("call stats in ~s~n", [K]),
            show_stats(V),
            show_call_stat_cat(Ks, Resp),
            io:format("~n~n", [])
    end.

show_stats([]) -> 'ok';
show_stats([S|Ss]) ->
    _ = [io:format("~s: ~p~n", [K, V])
         || {K, V} <- kz_json:to_proplist(kz_doc:public_fields(S))
        ],
    show_stats(Ss).

-spec refresh() -> 'ok'.
refresh() ->
    case kz_datamgr:get_all_results(?KZ_ACDC_DB, <<"acdc/accounts_listing">>) of
        {'ok', []} ->
            lager:debug("no accounts configured for acdc");
        {'ok', Accounts} ->
            _ = [refresh_account(kz_json:get_value(<<"key">>, Acct)) || Acct <- Accounts],
            lager:debug("refreshed accounts");
        {'error', 'not_found'} ->
            lager:debug("acdc db not found"),
            lager:debug("consider running ~s:migrate() to enable acdc for already-configured accounts", [?MODULE]);
        {'error', _E} ->
            lager:debug("failed to query acdc db: ~p", [_E])
    end.

-spec refresh_account(kz_term:ne_binary()) -> 'ok'.
refresh_account(Acct) ->
    AccountDb = kz_util:format_account_id(Acct, 'encoded'),
    kz_datamgr:revise_views_from_folder(AccountDb, 'acdc'),
    io:format("revised acdc views for ~s~n", [AccountDb]),
    MoDB = acdc_stats_util:db_name(Acct),
    refresh_account(MoDB, kazoo_modb:maybe_create(MoDB)),
    lager:debug("refreshed: ~s", [MoDB]).

refresh_account(MoDB, 'true') ->
    lager:debug("created ~s", [MoDB]),
    kz_datamgr:revise_views_from_folder(MoDB, 'acdc');
refresh_account(MoDB, 'false') ->
    case kz_datamgr:db_exists(MoDB) of
        'true' ->
            lager:debug("exists ~s", [MoDB]),
            kz_datamgr:revise_views_from_folder(MoDB, 'acdc');
        'false' ->
            lager:debug("modb ~s was not created", [MoDB])
    end.

-spec migrate() -> 'ok'.
migrate() ->
    migrate_to_acdc_db().

-spec migrate_to_acdc_db() -> 'ok'.
migrate_to_acdc_db() ->
    {'ok', Accounts} = kz_datamgr:all_docs(?KZ_ACDC_DB),
    _ = [maybe_remove_acdc_account(kz_doc:id(Account)) || Account <- Accounts],
    io:format("removed any missing accounts from ~s~n", [?KZ_ACDC_DB]),
    lists:foreach(fun migrate_to_acdc_db/1, kapps_util:get_all_accounts('raw')),
    io:format("migration complete~n").

-spec maybe_remove_acdc_account(kz_term:ne_binary()) -> 'ok'.
maybe_remove_acdc_account(<<"_design/", _/binary>>) -> 'ok';
maybe_remove_acdc_account(AccountId) ->
    case kzd_accounts:fetch(AccountId) of
        {'ok', _} -> 'ok';
        {'error', 'not_found'} ->
            {'ok', JObj} = kz_datamgr:open_cache_doc(?KZ_ACDC_DB, AccountId),
            {'ok', _Del} = kz_datamgr:del_doc(?KZ_ACDC_DB, JObj),
            io:format("account ~p not found in ~s, removing from ~s~n", [AccountId, ?KZ_ACCOUNTS_DB, ?KZ_ACDC_DB])
    end.

-spec migrate_to_acdc_db(kz_term:ne_binary()) -> 'ok'.
migrate_to_acdc_db(AccountId) ->
    migrate_to_acdc_db(AccountId, 3).

-spec migrate_to_acdc_db(kz_term:ne_binary(), non_neg_integer()) -> 'ok'.
migrate_to_acdc_db(AccountId, 0) ->
    io:format("retries exceeded, skipping account ~s~n", [AccountId]);
migrate_to_acdc_db(AccountId, Retries) ->
    case kz_datamgr:get_results(?KZ_ACDC_DB
                               ,<<"acdc/accounts_listing">>
                               ,[{'key', AccountId}]
                               )
    of
        {'ok', []} ->
            maybe_migrate(AccountId);
        {'ok', _} -> 'ok';
        {'error', 'not_found'} ->
            io:format("acdc db not found (or view is missing, restoring then trying again)~n", []),
            acdc_init:init_db(),
            timer:sleep(250),
            migrate_to_acdc_db(AccountId, Retries-1);
        {'error', _E} ->
            io:format("failed to check acdc db for account ~s: ~p~n", [AccountId, _E]),
            timer:sleep(250),
            migrate_to_acdc_db(AccountId, Retries-1)
    end.

-spec maybe_migrate(kz_term:ne_binary()) -> 'ok'.
maybe_migrate(AccountId) ->
    AccountDb = kz_util:format_account_id(AccountId, 'encoded'),
    case kz_datamgr:get_results(AccountDb, <<"queues/crossbar_listing">>, [{'limit', 1}]) of
        {'ok', []} -> 'ok';
        {'ok', [_|_]} ->
            io:format("account ~s has queues, adding to acdc db~n", [AccountId]),
            Doc = kz_doc:update_pvt_parameters(kz_json:from_list([{<<"_id">>, AccountId}])
                                              ,?KZ_ACDC_DB
                                              ,[{'account_id', AccountId}
                                               ,{'type', <<"acdc_activation">>}
                                               ]),
            kz_datamgr:ensure_saved(?KZ_ACDC_DB, Doc),
            io:format("saved account ~s to acdc db~n", [AccountId]);
        {'error', _E} ->
            io:format("failed to query queue listing for account ~s: ~p~n", [AccountId, _E])
    end.

-spec agent_presence_id(kz_term:ne_binary(), kz_term:ne_binary()) -> 'ok'.
agent_presence_id(AccountId, AgentId) ->
    case acdc_agents_sup:find_agent_supervisor(AccountId, AgentId) of
        'undefined' ->
            io:format("agent ~s(~s) not logged in or not found~n", [AgentId, AccountId]);
        SupPid ->
            PresenceId = acdc_agent_listener:presence_id(acdc_agent_sup:listener(SupPid)),
            io:format("agent ~s(~s) is using presence ID ~s~n", [AgentId, AccountId, PresenceId])
    end.

-spec flush_call_stat(kz_term:ne_binary()) -> 'ok'.
flush_call_stat(CallId) ->
    case acdc_stats:find_call(CallId) of
        'undefined' -> io:format("nothing found for call ~s~n", [CallId]);
        Call ->
            _ = acdc_stats:call_abandoned(kz_json:get_value(<<"Account-ID">>, Call)
                                         ,kz_json:get_value(<<"Queue-ID">>, Call)
                                         ,CallId
                                         ,?ABANDON_INTERNAL_ERROR
                                         ),
            io:format("setting call to 'abandoned'~n", [])
    end.

-spec queues_summary() -> 'ok'.
queues_summary() ->
    kz_util:put_callid(?MODULE),
    show_queues_summary(acdc_queues_sup:queues_running()).

-spec queues_summary(kz_term:ne_binary()) -> 'ok'.
queues_summary(AccountId) ->
    kz_util:put_callid(?MODULE),
    show_queues_summary(
      [Q || {_, {QAccountId, _}} = Q <- acdc_queues_sup:queues_running(),
            QAccountId =:= AccountId
      ]).

-spec queue_summary(kz_term:ne_binary(), kz_term:ne_binary()) -> 'ok'.
queue_summary(AccountId, QueueId) ->
    kz_util:put_callid(?MODULE),
    show_queues_summary(
      [Q || {_, {QAccountId, QQueueId}} = Q <- acdc_queues_sup:queues_running(),
            QAccountId =:= AccountId,
            QQueueId =:= QueueId
      ]).

-spec show_queues_summary([{pid(), {kz_term:ne_binary(), kz_term:ne_binary()}}]) -> 'ok'.
show_queues_summary([]) -> 'ok';
show_queues_summary([{P, {AccountId, QueueId}}|Qs]) ->
    ?PRINT("  Supervisor: ~p Acct: ~s Queue: ~s~n", [P, AccountId, QueueId]),
    show_queues_summary(Qs).

-spec queues_detail() -> 'ok'.
queues_detail() ->
    acdc_queues_sup:status().

-spec queues_detail(kz_term:ne_binary()) -> 'ok'.
queues_detail(AccountId) ->
    kz_util:put_callid(?MODULE),
    Supervisors = acdc_queues_sup:find_acct_supervisors(AccountId),
    lists:foreach(fun acdc_queue_sup:status/1, Supervisors).

-spec queue_detail(kz_term:ne_binary(), kz_term:ne_binary()) -> 'ok'.
queue_detail(AccountId, QueueId) ->
    case acdc_queues_sup:find_queue_supervisor(AccountId, QueueId) of
        'undefined' -> lager:info("no queue ~s in account ~s", [QueueId, AccountId]);
        Pid -> acdc_queue_sup:status(Pid)
    end.

-spec queues_restart(kz_term:ne_binary()) -> 'ok'.
queues_restart(AccountId) ->
    kz_util:put_callid(?MODULE),
    case acdc_queues_sup:find_acct_supervisors(AccountId) of
        [] -> lager:info("there are no running queues in ~s", [AccountId]);
        Pids ->
            F = fun (Pid) -> maybe_stop_then_start_queue(AccountId, Pid) end,
            lists:foreach(F, Pids)
    end.

-spec queue_restart(kz_term:ne_binary(), kz_term:ne_binary()) -> 'ok'.
queue_restart(AccountId, QueueId) ->
    kz_util:put_callid(?MODULE),
    case acdc_queues_sup:find_queue_supervisor(AccountId, QueueId) of
        'undefined' ->
            lager:info("queue ~s in account ~s not running", [QueueId, AccountId]);
        Pid ->
            maybe_stop_then_start_queue(AccountId, QueueId, Pid)
    end.

-spec maybe_stop_then_start_queue(kz_term:ne_binary(), pid()) -> 'ok'.
maybe_stop_then_start_queue(AccountId, Pid) ->
    {AccountId, QueueId} = acdc_queue_manager:config(acdc_queue_sup:manager(Pid)),
    maybe_stop_then_start_queue(AccountId, QueueId, Pid).

-spec maybe_stop_then_start_queue(kz_term:ne_binary(), kz_term:ne_binary(), pid()) -> 'ok'.
maybe_stop_then_start_queue(AccountId, QueueId, Pid) ->
    case supervisor:terminate_child('acdc_queues_sup', Pid) of
        'ok' ->
            lager:info("stopped queue supervisor ~p", [Pid]),
            maybe_start_queue(AccountId, QueueId);
        {'error', 'not_found'} ->
            lager:info("queue supervisor ~p not found", [Pid]);
        {'error', _E} ->
            lager:info("failed to terminate queue supervisor ~p: ~p", [_E])
    end.

maybe_start_queue(AccountId, QueueId) ->
    case acdc_queues_sup:new(AccountId, QueueId) of
        {'ok', 'undefined'} ->
            lager:info("tried to start queue but it asked to be ignored");
        {'ok', Pid} ->
            lager:info("started queue back up in ~p", [Pid]);
        {'error', 'already_present'} ->
            lager:info("queue is already present (but not running)");
        {'error', {'already_running', Pid}} ->
            lager:info("queue is already running in ~p", [Pid]);
        {'error', _E} ->
            lager:info("failed to start queue: ~p", [_E])
    end.

-spec agents_summary() -> 'ok'.
agents_summary() ->
    kz_util:put_callid(?MODULE),
    show_agents_summary(acdc_agents_sup:agents_running()).

-spec agents_summary(kz_term:ne_binary()) -> 'ok'.
agents_summary(AccountId) ->
    kz_util:put_callid(?MODULE),
    show_agents_summary(
      [A || {_, {AAccountId, _, _}} = A <- acdc_agents_sup:agents_running(),
            AAccountId =:= AccountId
      ]).

-spec agent_summary(kz_term:ne_binary(), kz_term:ne_binary()) -> 'ok'.
agent_summary(AccountId, AgentId) ->
    kz_util:put_callid(?MODULE),
    show_agents_summary(
      [Q || {_, {AAccountId, AAgentId, _}} = Q <- acdc_agents_sup:agents_running(),
            AAccountId =:= AccountId,
            AAgentId =:= AgentId
      ]).

-spec show_agents_summary([{pid(), acdc_agent_listener:config()}]) -> 'ok'.
show_agents_summary([]) -> 'ok';
show_agents_summary([{P, {AccountId, QueueId, _AMQPQueue}}|Qs]) ->
    lager:info("  Supervisor: ~p Acct: ~s Agent: ~s", [P, AccountId, QueueId]),
    show_queues_summary(Qs).

-spec agents_detail() -> 'ok'.
agents_detail() ->
    kz_util:put_callid(?MODULE),
    acdc_agents_sup:status().

-spec agents_detail(kz_term:ne_binary()) -> 'ok'.
agents_detail(AccountId) ->
    kz_util:put_callid(?MODULE),
    Supervisors = acdc_agents_sup:find_acct_supervisors(AccountId),
    lists:foreach(fun acdc_agent_sup:status/1, Supervisors).

-spec agent_detail(kz_term:ne_binary(), kz_term:ne_binary()) -> 'ok'.
agent_detail(AccountId, AgentId) ->
    kz_util:put_callid(?MODULE),
    case acdc_agents_sup:find_agent_supervisor(AccountId, AgentId) of
        'undefined' -> lager:info("no agent ~s in account ~s", [AgentId, AccountId]);
        Pid -> acdc_agent_sup:status(Pid)
    end.

-spec agent_login(kz_term:ne_binary(), kz_term:ne_binary()) -> 'ok'.
agent_login(AccountId, AgentId) ->
    kz_util:put_callid(?MODULE),
    Update = props:filter_undefined(
               [{<<"Account-ID">>, AccountId}
               ,{<<"Agent-ID">>, AgentId}
                |  kz_api:default_headers(?APP_NAME, ?APP_VERSION)
               ]),
    kz_amqp_worker:cast(Update, fun kapi_acdc_agent:publish_login/1),
    lager:info("published login update for agent").

-spec agent_logout(kz_term:ne_binary(), kz_term:ne_binary()) -> 'ok'.
agent_logout(AccountId, AgentId) ->
    kz_util:put_callid(?MODULE),
    Update = props:filter_undefined(
               [{<<"Account-ID">>, AccountId}
               ,{<<"Agent-ID">>, AgentId}
                |  kz_api:default_headers(?APP_NAME, ?APP_VERSION)
               ]),
    kz_amqp_worker:cast(Update, fun kapi_acdc_agent:publish_logout/1),
    lager:info("published logout update for agent").

-spec agent_pause(kz_term:ne_binary(), kz_term:ne_binary()) -> 'ok'.
<<<<<<< HEAD
agent_pause(AccountId, AgentId) ->
    Timeout = kapps_config:get_integer(?CONFIG_CAT, <<"default_agent_pause_timeout">>, 600),
    agent_pause(AccountId, AgentId, Timeout).

-spec agent_pause(kz_term:ne_binary(), kz_term:ne_binary(), pos_integer()) -> 'ok'.
agent_pause(AccountId, AgentId, Timeout) ->
=======
agent_pause(AcctId, AgentId) ->
    agent_pause(AcctId, AgentId, ?DEFAULT_AGENT_PAUSE_TIMEOUT).

-spec agent_pause(kz_term:ne_binary(), kz_term:ne_binary(), pos_integer() | kz_term:ne_binary()) -> 'ok'.
agent_pause(AcctId, AgentId, Timeout) ->
>>>>>>> d1ae993d
    kz_util:put_callid(?MODULE),
    Update = props:filter_undefined(
               [{<<"Account-ID">>, AccountId}
               ,{<<"Agent-ID">>, AgentId}
               ,{<<"Time-Limit">>, Timeout}
                | kz_api:default_headers(?APP_NAME, ?APP_VERSION)
               ]),
    kz_amqp_worker:cast(Update, fun kapi_acdc_agent:publish_pause/1),
    lager:info("published pause for agent").

-spec agent_resume(kz_term:ne_binary(), kz_term:ne_binary()) -> 'ok'.
agent_resume(AccountId, AgentId) ->
    kz_util:put_callid(?MODULE),
    Update = props:filter_undefined(
               [{<<"Account-ID">>, AccountId}
               ,{<<"Agent-ID">>, AgentId}
                |  kz_api:default_headers(?APP_NAME, ?APP_VERSION)
               ]),
    kz_amqp_worker:cast(Update, fun kapi_acdc_agent:publish_resume/1),
    lager:info("published resume for agent").

-spec agent_queue_login(kz_term:ne_binary(), kz_term:ne_binary(), kz_term:ne_binary()) -> 'ok'.
agent_queue_login(AccountId, AgentId, QueueId) ->
    kz_util:put_callid(?MODULE),
    Update = props:filter_undefined(
               [{<<"Account-ID">>, AccountId}
               ,{<<"Agent-ID">>, AgentId}
               ,{<<"Queue-ID">>, QueueId}
                |  kz_api:default_headers(?APP_NAME, ?APP_VERSION)
               ]),
    kz_amqp_worker:cast(Update, fun kapi_acdc_agent:publish_login_queue/1),
    lager:info("published login update for agent").

-spec agent_queue_logout(kz_term:ne_binary(), kz_term:ne_binary(), kz_term:ne_binary()) -> 'ok'.
agent_queue_logout(AccountId, AgentId, QueueId) ->
    kz_util:put_callid(?MODULE),
    Update = props:filter_undefined(
               [{<<"Account-ID">>, AccountId}
               ,{<<"Agent-ID">>, AgentId}
               ,{<<"Queue-ID">>, QueueId}
                |  kz_api:default_headers(?APP_NAME, ?APP_VERSION)
               ]),
    kz_amqp_worker:cast(Update, fun kapi_acdc_agent:publish_logout_queue/1),
    lager:info("published logout update for agent").

-spec register_views() -> 'ok'.
register_views() ->
    kz_datamgr:register_views_from_folder(?APP).<|MERGE_RESOLUTION|>--- conflicted
+++ resolved
@@ -475,20 +475,13 @@
     lager:info("published logout update for agent").
 
 -spec agent_pause(kz_term:ne_binary(), kz_term:ne_binary()) -> 'ok'.
-<<<<<<< HEAD
 agent_pause(AccountId, AgentId) ->
     Timeout = kapps_config:get_integer(?CONFIG_CAT, <<"default_agent_pause_timeout">>, 600),
     agent_pause(AccountId, AgentId, Timeout).
 
 -spec agent_pause(kz_term:ne_binary(), kz_term:ne_binary(), pos_integer()) -> 'ok'.
 agent_pause(AccountId, AgentId, Timeout) ->
-=======
-agent_pause(AcctId, AgentId) ->
-    agent_pause(AcctId, AgentId, ?DEFAULT_AGENT_PAUSE_TIMEOUT).
-
--spec agent_pause(kz_term:ne_binary(), kz_term:ne_binary(), pos_integer() | kz_term:ne_binary()) -> 'ok'.
-agent_pause(AcctId, AgentId, Timeout) ->
->>>>>>> d1ae993d
+
     kz_util:put_callid(?MODULE),
     Update = props:filter_undefined(
                [{<<"Account-ID">>, AccountId}
