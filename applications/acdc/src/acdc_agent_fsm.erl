--- conflicted
+++ resolved
@@ -687,7 +687,6 @@
                                                             }=State) ->
     Call = kapps_call:from_json(kz_json:get_value(<<"Call">>, JObj)),
     CallId = kapps_call:call_id(Call),
-<<<<<<< HEAD
 
     kz_log:put_callid(CallId),
 
@@ -714,36 +713,6 @@
                             'undefined' -> 'ringing';
                             _Details -> 'ringing_callback'
                         end,
-
-=======
-
-    kz_log:put_callid(CallId),
-
-    WrapupTimer = kz_json:get_integer_value(<<"Wrapup-Timeout">>, JObj, 0),
-    CallerExitKey = kz_json:get_value(<<"Caller-Exit-Key">>, JObj, <<"#">>),
-    QueueId = kz_json:get_value(<<"Queue-ID">>, JObj),
-
-    RecordingUrl = recording_url(JObj),
-
-    %% Only start monitoring if the agent can actually take the call
-    case get_endpoints(OrigEPs, AgentListener, Call, AgentId, QueueId) of
-        {'error', 'no_endpoints'} ->
-            lager:info("agent ~s has no endpoints assigned; logging agent out", [AgentId]),
-            {'next_state', 'paused', State};
-        {'error', _E} ->
-            lager:debug("can't take the call, skip me: ~p", [_E]),
-            {'next_state', 'ready', State#state{connect_failures=CF+1}};
-        {'ok', UpdatedEPs} ->
-            acdc_util:bind_to_call_events(Call, AgentListener),
-
-            acdc_agent_listener:monitor_call(AgentListener, Call, JObj, RecordingUrl),
-            %% Need to check if a callback is required to the caller
-            NextState = case kz_json:get_value(<<"Callback-Details">>, JObj) of
-                            'undefined' -> 'ringing';
-                            _Details -> 'ringing_callback'
-                        end,
-
->>>>>>> 131f184e
             lager:debug("monitoring agent ~s to connect to caller in queue ~s", [AgentId, QueueId]),
             {'next_state', NextState, State#state{wrapup_timeout=WrapupTimer
                                                  ,member_call=Call
@@ -1003,7 +972,6 @@
         'false' ->
             lager:debug("unexpected channel ~s down", [CallId]),
             {'next_state', 'ringing', State}
-<<<<<<< HEAD
     end;
 ringing({'channel_answered', JObj}, #state{member_call_id=MemberCallId
                                           ,agent_listener=AgentListener
@@ -1024,28 +992,6 @@
                     {'next_state', 'ringing', State#state{agent_call_id=OtherCallId}}
             end
     end;
-=======
-    end;
-ringing({'channel_answered', JObj}, #state{member_call_id=MemberCallId
-                                          ,agent_listener=AgentListener
-                                          ,outbound_call_ids=OutboundCallIds
-                                          }=State) ->
-    case call_id(JObj) of
-        MemberCallId ->
-            lager:debug("caller's channel answered"),
-            {'next_state', 'ringing', State};
-        OtherCallId ->
-            case lists:member(OtherCallId, OutboundCallIds) of
-                'true' ->
-                    lager:debug("agent picked up outbound call ~s instead of the queue call ~s", [OtherCallId, MemberCallId]),
-                    acdc_agent_listener:hangup_call(AgentListener),
-                    {'next_state', 'outbound', start_outbound_call_handling(OtherCallId, clear_call(State, 'ready')), 'hibernate'};
-                'false' ->
-                    lager:debug("recv answer for ~s, probably the agent's call", [OtherCallId]),
-                    {'next_state', 'ringing', State#state{agent_call_id=OtherCallId}}
-            end
-    end;
->>>>>>> 131f184e
 ringing({'sync_req', JObj}, #state{agent_listener=AgentListener}=State) ->
     lager:debug("recv sync_req from ~s", [kz_json:get_value(<<"Process-ID">>, JObj)]),
     acdc_agent_listener:send_sync_resp(AgentListener, 'ringing', JObj),
@@ -1185,9 +1131,7 @@
                                                      ]),
 
     acdc_agent_listener:member_connect_retry(AgentListener, CallId),
-
     _ = acdc_stats:call_missed(AccountId, QueueId, AgentId, CallId, ErrReason),
-
     acdc_agent_listener:presence_update(AgentListener, ?PRESENCE_GREEN),
 
     {'next_state', 'ringing_callback', State};
@@ -1244,7 +1188,6 @@
                 'ready' -> apply_state_updates(State1)
             end;
         _ -> {'next_state', 'ringing_callback', State}
-<<<<<<< HEAD
     end;
 ringing_callback({'channel_answered', JObj}, State) ->
     CallId = call_id(JObj),
@@ -1264,27 +1207,6 @@
         'paused' -> {'next_state', 'paused', NewFSMState};
         'ready' -> apply_state_updates(NewFSMState)
     end;
-=======
-    end;
-ringing_callback({'channel_answered', JObj}, State) ->
-    CallId = call_id(JObj),
-    lager:debug("agent answered phone on ~s", [CallId]),
-    ACall = kapps_call:set_account_id(kz_json:get_value([<<"Custom-Channel-Vars">>, <<"Account-ID">>], JObj), kapps_call:from_json(JObj)),
-    {'next_state', 'ringing_callback', State#state{agent_call_id=CallId
-                                                  ,agent_callback_call=ACall
-                                                  }};
-ringing_callback(?DESTROYED_CHANNEL(ACallId, _Cause), #state{agent_call_id=ACallId
-                                                            ,connect_failures=Fails
-                                                            ,max_connect_failures=MaxFails
-                                                            ,monitoring='true'
-                                                            }=State) ->
-    NewFSMState = clear_call(State, 'failed'),
-    NextState = return_to_state(Fails+1, MaxFails),
-    case NextState of
-        'paused' -> {'next_state', 'paused', NewFSMState};
-        'ready' -> apply_state_updates(NewFSMState)
-    end;
->>>>>>> 131f184e
 ringing_callback(?DESTROYED_CHANNEL(ACallId, Cause), #state{account_id=AccountId
                                                            ,agent_id=AgentId
                                                            ,agent_listener=AgentListener
@@ -1378,16 +1300,9 @@
                                                      ,{<<"Agent-ID">>, AgentId}
                                                       | kz_api:default_headers(?APP_NAME, ?APP_VERSION)
                                                      ]),
-
     acdc_agent_listener:member_connect_accepted(AgentListener, ACallId, MemberCall),
-<<<<<<< HEAD
-
-=======
-
     _ = acdc_stats:call_handled(AccountId, QueueId, OriginalMemberCallId, AgentId),
-
     acdc_agent_listener:presence_update(AgentListener, ?PRESENCE_GREEN),
-
     {'next_state', 'awaiting_callback', State#state{wrapup_ref=hangup_call(State, 'member')}};
 awaiting_callback({'shared_failure', _}, #state{agent_listener=AgentListener
                                                ,agent_call_id=ACallId
@@ -1465,7 +1380,6 @@
                                                              }=State) ->
     lager:debug("agent hungup ~s while waiting for a callback to connect", [ACallId]),
     acdc_agent_listener:channel_hungup(AgentListener, ACallId),
-
     {'next_state', 'wrapup', State#state{wrapup_ref=hangup_call(State, 'member')}};
 awaiting_callback(?DESTROYED_CHANNEL(ACallId, _Cause), #state{account_id=AccountId
                                                              ,agent_id=AgentId
@@ -1478,110 +1392,8 @@
     lager:info("agent hungup ~s while waiting for a callback to connect", [ACallId]),
 
     acdc_agent_listener:member_connect_accepted(AgentListener, ACallId, MemberCall),
-
->>>>>>> 131f184e
     _ = acdc_stats:call_handled(AccountId, QueueId, OriginalMemberCallId, AgentId),
-
     acdc_agent_listener:presence_update(AgentListener, ?PRESENCE_GREEN),
-
-<<<<<<< HEAD
-    {'next_state', 'awaiting_callback', State#state{wrapup_ref=hangup_call(State, 'member')}};
-awaiting_callback({'shared_failure', _}, #state{agent_listener=AgentListener
-                                               ,agent_call_id=ACallId
-                                               }=State) ->
-    lager:debug("shared originate failure"),
-    acdc_agent_listener:channel_hungup(AgentListener, ACallId),
-
-    {'next_state', 'wrapup', State#state{wrapup_ref=hangup_call(State, 'member')}};
-awaiting_callback({'shared_call_id', JObj}, #state{agent_listener=AgentListener
-                                                  ,member_call=MemberCall
-                                                  ,member_callback_candidates=Candidates
-                                                  ,monitoring='true'
-                                                  }=State) ->
-    NewMemberCallId = kz_json:get_value(<<"Member-Call-ID">>, JObj),
-    acdc_util:bind_to_call_events(NewMemberCallId, AgentListener),
-    NewMemberCall = kapps_call:exec([fun(Call) -> kapps_call:set_account_id(kapps_call:account_id(MemberCall), Call) end
-                                    ,fun(Call) -> kapps_call:set_call_id(NewMemberCallId, Call) end
-                                    ], kapps_call:new()),
-
-    {'next_state', 'answered', State#state{member_call=NewMemberCall
-                                          ,member_call_id=NewMemberCallId
-                                          ,member_callback_candidates=props:set_value(NewMemberCallId, NewMemberCall, Candidates)
-                                          ,connect_failures=0
-                                          }};
-awaiting_callback({'shared_call_id', _}, State) ->
-    {'next_state', 'answered', State};
-awaiting_callback({'channel_answered', JObj}=Evt, #state{account_id=AccountId
-                                                        ,agent_id=AgentId
-                                                        ,agent_listener=AgentListener
-                                                        ,member_callback_candidates=Candidates
-                                                        ,member_original_call=OriginalMemberCall
-                                                        ,member_original_call_id=OriginalMemberCallId
-                                                        ,member_call_queue_id=QueueId
-                                                        ,agent_call_id=ACallId
-                                                        }=State) ->
-    CallId = call_id(JObj),
-    case props:get_value(CallId, Candidates) of
-        'undefined' -> awaiting_callback_unhandled_event(Evt, State);
-        CtrlQ ->
-            lager:info("member answered phone on ~s", [CallId]),
-
-            %% Update control queue so call recordings work
-            %% Also preserve some metadata included in call recordings
-            MemberCall = kapps_call:exec([fun(Call) -> kapps_call:set_account_id(AccountId, Call) end
-                                         ,fun(Call) -> kapps_call:set_control_queue(CtrlQ, Call) end
-                                         ,fun(Call) -> kapps_call:set_custom_channel_var(<<"Queue-ID">>, QueueId, Call) end
-                                         ], kapps_call:from_json(JObj)),
-
-            kapi_acdc_agent:publish_shared_call_id([{<<"Account-ID">>, AccountId}
-                                                   ,{<<"Agent-ID">>, AgentId}
-                                                   ,{<<"Member-Call-ID">>, CallId}
-                                                    | kz_api:default_headers(?APP_NAME, ?APP_VERSION)
-                                                   ]),
-
-            %% Notify the queue_fsm that the call is now fully accepted
-            acdc_agent_listener:member_connect_accepted(AgentListener, ACallId, MemberCall),
-
-            {CIDNumber, CIDName} = acdc_util:caller_id(OriginalMemberCall),
-
-            acdc_agent_stats:agent_connected(AccountId, AgentId, OriginalMemberCallId, CIDName, CIDNumber),
-            _ = acdc_stats:call_handled(AccountId, QueueId, OriginalMemberCallId, AgentId),
-
-            {'next_state', 'awaiting_callback', State#state{member_call=MemberCall
-                                                           ,member_call_id=CallId
-                                                           ,connect_failures=0
-                                                           }}
-    end;
-awaiting_callback(?DESTROYED_CHANNEL(OriginalMemberCallId, _Cause), #state{member_original_call_id=OriginalMemberCallId
-                                                                          ,monitoring='true'
-                                                                          }=State) ->
-    {'next_state', 'awaiting_callback', State};
-awaiting_callback(?DESTROYED_CHANNEL(ACallId, _Cause), #state{agent_listener=AgentListener
-                                                             ,agent_call_id=ACallId
-                                                             ,monitoring='true'
-                                                             }=State) ->
-    lager:debug("agent hungup ~s while waiting for a callback to connect", [ACallId]),
-    acdc_agent_listener:channel_hungup(AgentListener, ACallId),
-
-    {'next_state', 'wrapup', State#state{wrapup_ref=hangup_call(State, 'member')}};
-awaiting_callback(?DESTROYED_CHANNEL(ACallId, _Cause), #state{account_id=AccountId
-                                                             ,agent_id=AgentId
-                                                             ,agent_listener=AgentListener
-                                                             ,member_call=MemberCall
-                                                             ,member_original_call_id=OriginalMemberCallId
-                                                             ,member_call_queue_id=QueueId
-                                                             ,agent_call_id=ACallId
-                                                             }=State) ->
-    lager:info("agent hungup ~s while waiting for a callback to connect", [ACallId]),
-
-    acdc_agent_listener:member_connect_accepted(AgentListener, ACallId, MemberCall),
-
-    _ = acdc_stats:call_handled(AccountId, QueueId, OriginalMemberCallId, AgentId),
-
-    acdc_agent_listener:presence_update(AgentListener, ?PRESENCE_GREEN),
-
-=======
->>>>>>> 131f184e
     {'next_state', 'wrapup', State#state{wrapup_ref=hangup_call(State, 'member')}};
 awaiting_callback(?DESTROYED_CHANNEL(CallId, Cause), State) ->
     maybe_member_no_answer(CallId, Cause, State);
@@ -1639,7 +1451,6 @@
                                             ,agent_call_id=ACallId
                                             }=State) ->
     _ = case props:get_value(CallId, Candidates) of
-<<<<<<< HEAD
             'undefined' -> 'ok';
             _ ->
                 ErrReason = missed_reason(Cause),
@@ -1649,17 +1460,6 @@
 
                 acdc_stats:call_handled(AccountId, QueueId, OriginalMemberCallId, AgentId)
         end,
-=======
-        'undefined' -> 'ok';
-        _ ->
-            ErrReason = missed_reason(Cause),
-            lager:debug("member did not answer callback ~s (~s)", [CallId, ErrReason]),
-
-            acdc_agent_listener:member_connect_accepted(AgentListener, ACallId, MemberCall),
-
-            acdc_stats:call_handled(AccountId, QueueId, OriginalMemberCallId, AgentId)
-    end,
->>>>>>> 131f184e
     {'next_state', 'awaiting_callback', State}.
 
 %%------------------------------------------------------------------------------
