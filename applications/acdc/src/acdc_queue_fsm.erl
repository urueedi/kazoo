--- conflicted
+++ resolved
@@ -507,7 +507,6 @@
 
             acdc_queue_listener:finish_member_call(Srv, AcceptJObj),
             _ = case kz_json:get_value(<<"Old-Call-ID">>, AcceptJObj) of
-<<<<<<< HEAD
                     'undefined' ->
                         acdc_stats:call_handled(AccountId, QueueId, CallId
                                                ,kz_json:get_value(<<"Agent-ID">>, AcceptJObj)
@@ -515,16 +514,6 @@
                     %% If the old call id is set, we've already done the call handled stat update
                     _ -> 'ok'
                 end,
-=======
-                'undefined' ->
-                    acdc_stats:call_handled(AccountId, QueueId, CallId
-                                           ,kz_json:get_value(<<"Agent-ID">>, AcceptJObj)
-                                           );
-                %% If the old call id is set, we've already done the call handled stat update
-                _ -> 'ok'
-            end,
->>>>>>> 131f184e
-
             {'next_state', 'ready', clear_member_call(State), 'hibernate'};
         'false' ->
             lager:debug("ignoring accepted message"),
