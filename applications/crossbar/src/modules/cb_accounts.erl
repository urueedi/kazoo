--- conflicted
+++ resolved
@@ -124,11 +124,8 @@
               ,?SIBLINGS
               ,?API_KEY
               ,?MOVE
-<<<<<<< HEAD
-=======
               ,?TREE
               ,?PARENTS
->>>>>>> 8cac751f
              ],
     lists:member(Path, Paths).
 
@@ -1087,13 +1084,8 @@
                                  ,{fun cb_context:set_account_id/2, AccountId}
                                  ,{fun cb_context:set_reseller_id/2, ResellerId}
                                 ]);
-<<<<<<< HEAD
-       {'error', 'not_found'} -> cb_context:add_system_error('bad_identifier', [{'details', AccountId}],  Context);
-       {'error', _R} -> crossbar_util:response_db_fatal(Context)
-=======
         {'error', 'not_found'} -> cb_context:add_system_error('bad_identifier', [{'details', AccountId}],  Context);
         {'error', _R} -> crossbar_util:response_db_fatal(Context)
->>>>>>> 8cac751f
     end.
 
 %%--------------------------------------------------------------------
